const ExtractTextPlugin = require('extract-text-webpack-plugin')
const { cloneDeep } = require('lodash')
const { join, resolve } = require('path')
const { isUrl, urlJoin } = require('../../common/utils')
const vueLoader = require('./vue-loader')
const styleLoader = require('./style-loader')
const TimeFixPlugin = require('./plugins/timefix')
const WarnFixPlugin = require('./plugins/warnfix')

/*
|--------------------------------------------------------------------------
| Webpack Shared Config
|
| This is the config which is extended by the server and client
| webpack config files
|--------------------------------------------------------------------------
*/
module.exports = function webpackBaseConfig({ name, isServer }) {
  const config = {
    name,
    entry: {
      app: null
    },
    output: {
      path: resolve(this.options.buildDir, 'dist'),
      filename: this.getFileName('app'),
      chunkFilename: this.getFileName('chunk'),
      publicPath: (isUrl(this.options.build.publicPath)
        ? this.options.build.publicPath
        : urlJoin(this.options.router.base, this.options.build.publicPath))
    },
    performance: {
      maxEntrypointSize: 1000000,
      maxAssetSize: 300000,
      hints: this.options.dev ? false : 'warning'
    },
    resolve: {
      extensions: ['.js', '.json', '.vue', '.ts', '.coffee'],
      alias: {
        '~': join(this.options.srcDir),
        '~~': join(this.options.rootDir),
        '@': join(this.options.srcDir),
        '@@': join(this.options.rootDir),
        // Used by vue-loader so we can use in templates
<<<<<<< HEAD
        // with <img src="~/assets/nuxt.png" />
=======
        // with <img src="~/assets/nuxt.png"/>
>>>>>>> a487b9e9
        'assets': join(this.options.srcDir, 'assets'),
        'static': join(this.options.srcDir, 'static')
      },
      modules: this.options.modulesDir
    },
    resolveLoader: {
      modules: this.options.modulesDir
    },
    module: {
      noParse: /es6-promise\.js$/, // Avoid webpack shimming process
      rules: [
        {
          test: /\.vue$/,
          loader: 'vue-loader',
          options: vueLoader.call(this, { isServer })
        },
        {
          test: /\.js$/,
          loader: 'babel-loader',
          exclude: /node_modules/,
          options: this.getBabelOptions({ isServer })
        },
        { test: /\.css$/, use: styleLoader.call(this, 'css') },
        { test: /\.less$/, use: styleLoader.call(this, 'less', 'less-loader') },
        { test: /\.sass$/, use: styleLoader.call(this, 'sass', {loader: 'sass-loader', options: { indentedSyntax: true }}) },
        { test: /\.scss$/, use: styleLoader.call(this, 'scss', 'sass-loader') },
        { test: /\.styl(us)?$/, use: styleLoader.call(this, 'stylus', 'stylus-loader') },
        {
          test: /\.(png|jpe?g|gif|svg)$/,
          loader: 'url-loader',
          options: {
            limit: 1000, // 1KO
            name: 'img/[name].[hash:7].[ext]'
          }
        },
        {
          test: /\.(woff2?|eot|ttf|otf)(\?.*)?$/,
          loader: 'url-loader',
          options: {
            limit: 1000, // 1 KO
            name: 'fonts/[name].[hash:7].[ext]'
          }
        },
        {
          test: /\.(webm|mp4)$/,
          loader: 'file-loader',
          options: {
            name: 'videos/[name].[hash:7].[ext]'
          }
        }
      ]
    },
    plugins: this.options.build.plugins
  }

  // Add timefix-plugin before others plugins
  if (this.options.dev) {
    config.plugins.unshift(new TimeFixPlugin())
  }

  // Hide warnings about plugins without a default export (#1179)
  config.plugins.push(new WarnFixPlugin())

  // CSS extraction
  const extractCSS = this.options.build.extractCSS
  if (extractCSS) {
    const extractOptions = Object.assign(
      { filename: this.getFileName('css') },
      typeof extractCSS === 'object' ? extractCSS : {}
    )
    config.plugins.push(new ExtractTextPlugin(extractOptions))
  }

  // Clone deep avoid leaking config between Client and Server
  return cloneDeep(config)
}<|MERGE_RESOLUTION|>--- conflicted
+++ resolved
@@ -35,18 +35,14 @@
       hints: this.options.dev ? false : 'warning'
     },
     resolve: {
-      extensions: ['.js', '.json', '.vue', '.ts', '.coffee'],
+      extensions: ['.js', '.json', '.vue'],
       alias: {
         '~': join(this.options.srcDir),
         '~~': join(this.options.rootDir),
         '@': join(this.options.srcDir),
         '@@': join(this.options.rootDir),
         // Used by vue-loader so we can use in templates
-<<<<<<< HEAD
-        // with <img src="~/assets/nuxt.png" />
-=======
         // with <img src="~/assets/nuxt.png"/>
->>>>>>> a487b9e9
         'assets': join(this.options.srcDir, 'assets'),
         'static': join(this.options.srcDir, 'static')
       },

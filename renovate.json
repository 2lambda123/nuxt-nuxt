{
  "extends": [
    "@nuxtjs"
  ],
  "baseBranches": [
    "dev",
    "next"
  ],
  "ignoreDeps": [
    "memory-fs",
<<<<<<< HEAD
    "@rollup/plugin-node-resolve",
    "@babel/parser",
    "@rollup/plugin-commonjs"
=======
    "execa",
    "pify",
    "file-loader",
    "url-loader",
    "@babel/parser",
    "fs-extra",
    "chalk",
    "wrap-ansi",
    "terser-webpack-plugin",
    "@types/terser-webpack-plugin"
>>>>>>> 7c6e170a
  ],
  "lockFileMaintenance": {
    "enabled": true
  }
}<|MERGE_RESOLUTION|>--- conflicted
+++ resolved
@@ -8,22 +8,7 @@
   ],
   "ignoreDeps": [
     "memory-fs",
-<<<<<<< HEAD
-    "@rollup/plugin-node-resolve",
-    "@babel/parser",
-    "@rollup/plugin-commonjs"
-=======
-    "execa",
-    "pify",
-    "file-loader",
-    "url-loader",
-    "@babel/parser",
-    "fs-extra",
-    "chalk",
-    "wrap-ansi",
-    "terser-webpack-plugin",
-    "@types/terser-webpack-plugin"
->>>>>>> 7c6e170a
+    "@babel/parser"
   ],
   "lockFileMaintenance": {
     "enabled": true

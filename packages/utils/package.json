--- conflicted
+++ resolved
@@ -8,13 +8,8 @@
     "dist"
   ],
   "dependencies": {
-<<<<<<< HEAD
     "consola": "^2.13.0",
     "fs-extra": "^9.0.0",
-=======
-    "consola": "^2.14.0",
-    "fs-extra": "^8.1.0",
->>>>>>> 6979b304
     "hash-sum": "^2.0.0",
     "proper-lockfile": "^4.1.1",
     "semver": "^7.3.2",

--- conflicted
+++ resolved
@@ -9,11 +9,7 @@
   ],
   "dependencies": {
     "consola": "^2.13.0",
-<<<<<<< HEAD
     "fs-extra": "^9.0.0",
-=======
-    "fs-extra": "^8.1.0",
->>>>>>> dbecbe4a
     "hash-sum": "^2.0.0",
     "proper-lockfile": "^4.1.1",
     "semver": "^7.3.2",

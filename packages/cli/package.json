{
  "name": "@nuxt/cli",
  "version": "2.12.1",
  "repository": "nuxt/nuxt.js",
  "license": "MIT",
  "main": "dist/cli.js",
  "bin": {
    "nuxt-cli": "bin/nuxt-cli.js"
  },
  "files": [
    "bin",
    "dist"
  ],
  "dependencies": {
    "@nuxt/config": "2.12.1",
    "@nuxt/utils": "2.12.1",
    "boxen": "^4.2.0",
<<<<<<< HEAD
    "chalk": "^4.0.0",
=======
    "chalk": "^3.0.0",
    "compression": "^1.7.4",
    "connect": "^3.7.0",
>>>>>>> 7c6e170a
    "consola": "^2.12.2",
    "esm": "^3.2.25",
    "execa": "^4.0.0",
    "exit": "^0.1.2",
    "fs-extra": "^9.0.0",
    "hable": "^3.0.0",
    "minimist": "^1.2.5",
    "opener": "1.5.1",
    "pretty-bytes": "^5.3.0",
    "serve-static": "^1.14.1",
    "std-env": "^2.2.1",
    "wrap-ansi": "^7.0.0"
  },
  "publishConfig": {
    "access": "public"
  }
}<|MERGE_RESOLUTION|>--- conflicted
+++ resolved
@@ -15,13 +15,9 @@
     "@nuxt/config": "2.12.1",
     "@nuxt/utils": "2.12.1",
     "boxen": "^4.2.0",
-<<<<<<< HEAD
     "chalk": "^4.0.0",
-=======
-    "chalk": "^3.0.0",
     "compression": "^1.7.4",
     "connect": "^3.7.0",
->>>>>>> 7c6e170a
     "consola": "^2.12.2",
     "esm": "^3.2.25",
     "execa": "^4.0.0",

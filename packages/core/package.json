--- conflicted
+++ resolved
@@ -8,19 +8,11 @@
   ],
   "main": "dist/core.js",
   "dependencies": {
-<<<<<<< HEAD
-    "@nuxt/config": "2.6.1",
-    "@nuxt/devalue": "^1.2.3",
-    "@nuxt/server": "2.6.1",
-    "@nuxt/utils": "2.6.1",
-    "@nuxt/vue-renderer": "2.6.1",
-=======
     "@nuxt/config": "2.6.2",
     "@nuxt/devalue": "^1.2.3",
     "@nuxt/server": "2.6.2",
     "@nuxt/utils": "2.6.2",
     "@nuxt/vue-renderer": "2.6.2",
->>>>>>> 6cee8932
     "consola": "^2.6.0",
     "debug": "^4.1.1",
     "esm": "3.2.20",

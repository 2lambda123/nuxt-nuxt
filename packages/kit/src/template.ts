--- conflicted
+++ resolved
@@ -138,11 +138,10 @@
       jsxImportSource: 'vue',
       target: 'ESNext',
       module: 'ESNext',
-<<<<<<< HEAD
-      moduleResolution: nuxt.options.experimental.typescriptBundlerResolution ? 'Bundler' : 'Node',
-=======
-      moduleResolution: nuxt.options.future?.typescriptBundlerResolution || (nuxt.options.experimental as any)?.typescriptBundlerResolution ? 'Bundler' : 'Node',
->>>>>>> 8ba118fa
+      moduleResolution: nuxt.options.future?.typescriptBundlerResolution
+        || (nuxt.options.experimental as any)?.typescriptBundlerResolution
+          ? 'Bundler'
+          : 'Node',
       skipLibCheck: true,
       isolatedModules: true,
       useDefineForClassFields: true,

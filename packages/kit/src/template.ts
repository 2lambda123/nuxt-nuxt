--- conflicted
+++ resolved
@@ -273,25 +273,17 @@
     ...nuxt.options._modules
   ]
     .filter((f) => typeof f === 'string')
-    .map(async (id: string) => {
-      const packageJson = await readPackageJSON(
-        id,
-        { url: nodeModulePaths }
-      ).catch(() => {})
-
-      return {
-        types: packageJson ? (packageJson.name || id) : id
-      }
-    })
+    .map(
+      async (id: string) => 
+        ({
+          types: (
+            await readPackageJSON(id, { url: nodeModulePaths })
+              .catch(() => null))?.name || id
+        })
+    )
   )
-
-<<<<<<< HEAD
-  if (nuxt.options.experimental.reactivityTransform) {
-    references.push({ types: 'vue/macros-global' })
-  }
-
-=======
->>>>>>> 1a9fb575
+  
+
   const declarations: string[] = []
 
   await nuxt.callHook('prepare:types', { references, declarations, tsConfig })

import type { Nitro, NitroDevEventHandler, NitroEventHandler } from 'nitropack'
import type { Import } from 'unimport'
import { normalize } from 'pathe'
import { useNuxt } from './context'
import { toArray } from './utils'

function normalizeHandlerMethod (handler: NitroEventHandler) {
  // retrieve method from handler file name
  const [, method] = handler.handler.match(
    /\.(get|head|patch|post|put|delete|connect|options|trace)(\.\w+)*$/
  ) || []

  return {
    method,
    ...handler,
    handler: normalize(handler.handler)
  }
}

/**
 * Adds a Nitro server handler. Use it if you want to create server middleware or custom route.
 * @param handler - A handler object with the {@link https://nuxt.com/docs/api/kit/nitro#handler following properties}.
 * @see {@link https://nuxt.com/docs/api/kit/nitro#addserverhandler documentation}
 */
export function addServerHandler (handler: NitroEventHandler) {
  useNuxt().options.serverHandlers.push(normalizeHandlerMethod(handler))
}

/**
 * Adds a Nitro server handler to be used only in development mode. This handler will be excluded from production build.
 * @param handler - A handler object with the {@link https://nuxt.com/docs/api/kit/nitro#handler-1 following properties}.
 * @see {@link https://nuxt.com/docs/api/kit/nitro#adddevserverhandler documentation}
 */
export function addDevServerHandler (handler: NitroDevEventHandler) {
  useNuxt().options.devServerHandlers.push(handler)
}

/**
 * Add plugin to extend Nitro's runtime behavior.
 * @param plugin - Path to the plugin. The plugin must export a function that accepts Nitro instance as an argument.
 * @see {@link https://nuxt.com/docs/api/kit/nitro#addserverplugin documentation}
 */
export function addServerPlugin (plugin: string) {
  const nuxt = useNuxt()

  nuxt.options.nitro.plugins = nuxt.options.nitro.plugins || []

  nuxt.options.nitro.plugins.push(normalize(plugin))
}

/**
 * Add routes to be prerendered to Nitro.
 * @param routes - A route or an array of routes to prerender.
 * @see {@link https://nuxt.com/docs/api/kit/nitro#addprerenderroutes documentation}
 */
export function addPrerenderRoutes (routes: string | string[]) {
  const nuxt = useNuxt()

<<<<<<< HEAD
  if (!Array.isArray(routes)) {
    routes = [routes]
  }

  routes = routes.filter(Boolean)

  if (routes.length === 0) {
=======
  routes = toArray(routes).filter(Boolean)
  if (!routes.length) {
>>>>>>> 8ba118fa
    return
  }

  nuxt.hook('prerender:routes', (context) => {
    for (const route of routes) {
      context.routes.add(route)
    }
  })
}

/**
 * Access to the Nitro instance
 *
 * **Note:** You can call `useNitro()` only after `ready` hook.
 *
 * **Note:** Changes to the Nitro instance configuration are not applied.
 * @returns Nitro instance
 * @throws Will throw an error if Nitro is not initialized yet.
 * @see {@link https://nuxt.com/docs/api/kit/nitro#usenitro documentation}
 * @example
 * ```ts
 * nuxt.hook('ready', () => {
 *   console.log(useNitro())
 * })
 * ```
 */
export function useNitro (): Nitro {
  const nuxt = useNuxt()

  const nitro = (nuxt as any)._nitro

  if (!nitro) {
    throw new Error('Nitro is not initialized yet. You can call `useNitro()` only after `ready` hook.')
  }

  return nitro
}

/**
 * Add server imports to be auto-imported by Nitro.
 * @param imports - An array of imports to be added.
 */
export function addServerImports (imports: Import[]) {
  const nuxt = useNuxt()

  nuxt.hook('nitro:config', (config) => {
<<<<<<< HEAD
    config.imports ||= {}

    config.imports.imports ||= []

=======
    config.imports = config.imports || {}
    config.imports.imports = config.imports.imports || []
>>>>>>> 8ba118fa
    config.imports.imports.push(...imports)
  })
}

/**
 * Add directories to be scanned for auto-imports by Nitro (one by one).
 * @param directories - A directory or an array of directories to register to be scanned by Nitro.
 * @param options - Options to pass to the import.
 * @param options.prepend - Whether to prepend the directories instead of appending.
 * @see {@link https://nuxt.com/docs/api/kit/nitro#addserverimportsdir documentation}
 */
export function addServerImportsDir (
  directories: string | string[],
  options: { prepend?: boolean } = {}
) {
  const nuxt = useNuxt()
<<<<<<< HEAD

=======
  const _dirs = toArray(dirs)
>>>>>>> 8ba118fa
  nuxt.hook('nitro:config', (config) => {
    config.imports ||= {}

    config.imports.dirs ||= []

    config.imports.dirs[options.prepend ? 'unshift' : 'push'](...toArray(directories))
  })
}

/**
 * Add directories to be scanned by Nitro. It will check for subdirectories,
 * which will be registered just like the `~/server` folder is.
 */
export function addServerScanDir (dirs: string | string[], opts: { prepend?: boolean } = {}) {
  const nuxt = useNuxt()
  nuxt.hook('nitro:config', (config) => {
    config.scanDirs = config.scanDirs || []

    for (const dir of toArray(dirs)) {
      config.scanDirs[opts.prepend ? 'unshift' : 'push'](dir)
    }
  })
}<|MERGE_RESOLUTION|>--- conflicted
+++ resolved
@@ -56,18 +56,13 @@
 export function addPrerenderRoutes (routes: string | string[]) {
   const nuxt = useNuxt()
 
-<<<<<<< HEAD
   if (!Array.isArray(routes)) {
     routes = [routes]
   }
 
   routes = routes.filter(Boolean)
 
-  if (routes.length === 0) {
-=======
-  routes = toArray(routes).filter(Boolean)
-  if (!routes.length) {
->>>>>>> 8ba118fa
+  if (routes.length) {
     return
   }
 
@@ -114,15 +109,10 @@
   const nuxt = useNuxt()
 
   nuxt.hook('nitro:config', (config) => {
-<<<<<<< HEAD
     config.imports ||= {}
 
     config.imports.imports ||= []
 
-=======
-    config.imports = config.imports || {}
-    config.imports.imports = config.imports.imports || []
->>>>>>> 8ba118fa
     config.imports.imports.push(...imports)
   })
 }
@@ -139,11 +129,7 @@
   options: { prepend?: boolean } = {}
 ) {
   const nuxt = useNuxt()
-<<<<<<< HEAD
 
-=======
-  const _dirs = toArray(dirs)
->>>>>>> 8ba118fa
   nuxt.hook('nitro:config', (config) => {
     config.imports ||= {}
 

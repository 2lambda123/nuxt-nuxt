import type { Configuration as WebpackConfig, WebpackPluginInstance } from 'webpack'
import type { UserConfig as ViteConfig, Plugin as VitePlugin } from 'vite'
import { useNuxt } from './context'
import { toArray } from './utils'

export interface ExtendConfigOptions {
  /**
   * Install plugin on dev
   * @default true
   */
  dev?: boolean

  /**
   * Install plugin on build
   * @default true
   */
  build?: boolean

  /**
   * Install plugin on server side
   * @default true
   */
  server?: boolean

  /**
   * Install plugin on client side
   * @default true
   */
  client?: boolean

  /**
   * Prepends the plugin to the array with `unshift()` instead of `push()`.
   */
  prepend?: boolean
}

export interface ExtendWebpackConfigOptions extends ExtendConfigOptions { }

export interface ExtendViteConfigOptions extends ExtendConfigOptions { }

/**
 * Extends the webpack configuration. Callback function can be called multiple times, when applying to both client and server builds.
 * @param callbackFunction - A callback function that will be called with the webpack configuration object.
 * @param options - Options to pass to the callback function. See {@link https://nuxt.com/docs/api/kit/builder#options available options}.
 * @see {@link https://nuxt.com/docs/api/kit/builder#extendwebpackconfig documentation}
 */
export function extendWebpackConfig (
  callbackFunction: ((config: WebpackConfig) => void),
  options: ExtendWebpackConfigOptions = {}
) {
  const nuxt = useNuxt()

  if (options.dev === false && nuxt.options.dev) {
    return
  }
  if (options.build === false && nuxt.options.build) {
    return
  }

  nuxt.hook('webpack:config', (configs: WebpackConfig[]) => {
    if (options.server !== false) {
      const config = configs.find((config) => config.name === 'server')

      if (config) {
        callbackFunction(config)
      }
    } else if (options.client !== false) {
      const config = configs.find((config) => config.name === 'client')

      if (config) {
        callbackFunction(config)
      }
    }
  })
}

/**
 * Extends the Vite configuration. Callback function can be called multiple times, when applying to both client and server builds.
 * @param callbackFunction - A callback function that will be called with the Vite configuration object.
 * @param options - Options to pass to the callback function. See {@link https://nuxt.com/docs/api/kit/builder#options-1 available options}.
 * @see {@link https://nuxt.com/docs/api/kit/builder#extendviteconfig documentation}
 */
export function extendViteConfig (
  callbackFunction: ((config: ViteConfig) => void),
  options: ExtendViteConfigOptions = {}
) {
  const nuxt = useNuxt()

  if (options.dev === false && nuxt.options.dev) {
    return
  }
  if (options.build === false && nuxt.options.build) {
    return
  }

  if (options.server !== false && options.client !== false) {
    // Call callbackFunction() only once
    nuxt.hook('vite:extend', ({ config }) => callbackFunction(config))

    return
  }

  nuxt.hook('vite:extendConfig', (config, { isClient, isServer }) => {
    if (options.server !== false && isServer) {
      return callbackFunction(config)
    }

    if (options.client !== false && isClient) {
      return callbackFunction(config)
    }
  })
}

/**
 * Append webpack plugin to the config.
 * @param pluginOrGetter - A webpack plugin instance or an array of webpack plugin instances. If a function is provided, it must return a webpack plugin instance or an array of webpack plugin instances.
 * @param options - Options to pass to the callback function. See {@link https://nuxt.com/docs/api/kit/builder#options-2 available options}.
 * @see {@link https://nuxt.com/docs/api/kit/builder#addwebpackplugin documentation}
 */
export function addWebpackPlugin (
  pluginOrGetter:
  | WebpackPluginInstance
  | WebpackPluginInstance[]
  | (() => WebpackPluginInstance | WebpackPluginInstance[]),
  options?: ExtendWebpackConfigOptions
) {
  extendWebpackConfig((config) => {
    const method: 'push' | 'unshift' = options?.prepend ? 'unshift' : 'push'

    const plugins = toArray(
      typeof pluginOrGetter === 'function' ? pluginOrGetter() : pluginOrGetter
    )

    config.plugins = config.plugins || []
<<<<<<< HEAD

    config.plugins[method](...plugins)
=======
    config.plugins[method](...toArray(plugin))
>>>>>>> 8ba118fa
  }, options)
}

/**
 * Append Vite plugin to the config.
 * @param pluginOrGetter - A Vite plugin instance or an array of Vite plugin instances. If a function is provided, it must return a Vite plugin instance or an array of Vite plugin instances.
 * @param options - Options to pass to the callback function. See {@link https://nuxt.com/docs/api/kit/builder#options-3 available options}.
 * @see {@link https://nuxt.com/docs/api/kit/builder#addviteplugin documentation}
 */
export function addVitePlugin (
  pluginOrGetter:
  | VitePlugin
  | VitePlugin[]
  | (() => VitePlugin | VitePlugin[]),
  options?: ExtendViteConfigOptions
) {
  extendViteConfig((config) => {
    const method: 'push' | 'unshift' = options?.prepend ? 'unshift' : 'push'

    const plugins = toArray(
      typeof pluginOrGetter === 'function' ? pluginOrGetter() : pluginOrGetter
    )

    config.plugins = config.plugins || []
<<<<<<< HEAD

    config.plugins[method](...plugins)
=======
    config.plugins[method](...toArray(plugin))
>>>>>>> 8ba118fa
  }, options)
}

interface AddBuildPluginFactory {
  vite?: () => VitePlugin | VitePlugin[]
  webpack?: () => WebpackPluginInstance | WebpackPluginInstance[]
}

/**
 * Builder-agnostic version of `addWebpackPlugin` and `addVitePlugin`. It will add the plugin to both webpack and Vite configurations if they are present.
 * @param pluginFactory - A factory function that returns an object with `vite` and/or `webpack` properties. These properties must be functions that return a Vite plugin instance or an array of Vite plugin instances and/or a webpack plugin instance or an array of webpack plugin instances.
 * @param options - Options to pass to the callback function. See {@link https://nuxt.com/docs/api/kit/builder#options-4 available options}.
 * @see {@link https://nuxt.com/docs/api/kit/builder#addbuildplugin documentation}
 */
export function addBuildPlugin (
  pluginFactory: AddBuildPluginFactory,
  options?: ExtendConfigOptions
) {
  if (pluginFactory.vite) {
    addVitePlugin(pluginFactory.vite, options)
  }

  if (pluginFactory.webpack) {
    addWebpackPlugin(pluginFactory.webpack, options)
  }
}<|MERGE_RESOLUTION|>--- conflicted
+++ resolved
@@ -127,17 +127,12 @@
   extendWebpackConfig((config) => {
     const method: 'push' | 'unshift' = options?.prepend ? 'unshift' : 'push'
 
-    const plugins = toArray(
-      typeof pluginOrGetter === 'function' ? pluginOrGetter() : pluginOrGetter
-    )
+    const plugin = typeof pluginOrGetter === 'function'
+      ? pluginOrGetter()
+      : pluginOrGetter
 
     config.plugins = config.plugins || []
-<<<<<<< HEAD
-
-    config.plugins[method](...plugins)
-=======
     config.plugins[method](...toArray(plugin))
->>>>>>> 8ba118fa
   }, options)
 }
 
@@ -157,17 +152,12 @@
   extendViteConfig((config) => {
     const method: 'push' | 'unshift' = options?.prepend ? 'unshift' : 'push'
 
-    const plugins = toArray(
-      typeof pluginOrGetter === 'function' ? pluginOrGetter() : pluginOrGetter
-    )
+    const plugin = typeof pluginOrGetter === 'function'
+      ? pluginOrGetter()
+      : pluginOrGetter
 
     config.plugins = config.plugins || []
-<<<<<<< HEAD
-
-    config.plugins[method](...plugins)
-=======
     config.plugins[method](...toArray(plugin))
->>>>>>> 8ba118fa
   }, options)
 }
 

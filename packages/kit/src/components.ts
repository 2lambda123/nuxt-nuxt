import { kebabCase, pascalCase } from 'scule'
import type { Component, ComponentsDir } from '@nuxt/schema'
import { useNuxt } from './context'
import { logger } from './logger'
import { assertNuxtCompatibility } from './compatibility'

/**
 * Register a directory to be scanned for components and imported only when used. Keep in mind, that this does not register components globally, until you specify `global: true` option.
 *
 * **Note:** Requires Nuxt 2.13+
 * @param directory - An object with the {@link https://nuxt.com/docs/api/kit/components#dir following properties}.
 * @see {@link https://nuxt.com/docs/api/kit/components#addcomponentsdir documentation}
 */
<<<<<<< HEAD
export async function addComponentsDir (directory: ComponentsDir) {
=======
export async function addComponentsDir (dir: ComponentsDir, opts: { prepend?: boolean } = {}) {
>>>>>>> 1a9fb575
  const nuxt = useNuxt()

  await assertNuxtCompatibility({ nuxt: '>=2.13' }, nuxt)

  nuxt.options.components = nuxt.options.components || []
<<<<<<< HEAD

  directory.priority ??= 0

  nuxt.hook('components:dirs', (directories) => {
    directories.push(directory)
  })
=======
  dir.priority ||= 0
  nuxt.hook('components:dirs', (dirs) => { dirs[opts.prepend ? 'unshift' : 'push'](dir) })
>>>>>>> 1a9fb575
}

export type AddComponentOptions = {
  name: string
  filePath: string
} & Partial<
  Exclude<
    Component,
    'shortPath' | 'async' | 'level' | 'import' | 'asyncImport'
  >
>

/**
 * Register a component to be automatically imported.
 *
 * **Note:** Requires Nuxt 2.13+
 * @param options - An object with the {@link https://nuxt.com/docs/api/kit/components#options following properties}.
 * @see {@link https://nuxt.com/docs/api/kit/components#addcomponent documentation}
 */
export async function addComponent (options: AddComponentOptions) {
  const nuxt = useNuxt()

  await assertNuxtCompatibility({ nuxt: '>=2.13' }, nuxt)

  nuxt.options.components = nuxt.options.components || []

  if (!opts.mode) {
    const [, mode = 'all'] = opts.filePath.match(/\.(server|client)(\.\w+)*$/) || []
    opts.mode = mode as 'all' | 'client' | 'server'
  }

  // Apply defaults
  const component: Component = {
    export: options.export || 'default',
    chunkName: 'components/' + kebabCase(options.name),
    global: options.global ?? false,
    kebabName: kebabCase(options.name || ''),
    pascalName: pascalCase(options.name || ''),
    prefetch: false,
    preload: false,
    mode: 'all',
    shortPath: options.filePath,
    priority: 0,
    ...options
  }

  nuxt.hook('components:extend', (components: Component[]) => {
    const existingComponent = components.find(
      (c) => (
        c.pascalName === component.pascalName
        || c.kebabName === component.kebabName
      ) && c.mode === component.mode
    )

    if (existingComponent) {
      const existingPriority = existingComponent.priority ?? 0
      const newPriority = component.priority ?? 0

      if (newPriority < existingPriority) {
        return
      }

      // We override where new component priority is equal or higher
      // but we warn if they are equal.
      if (newPriority === existingPriority) {
        const name = existingComponent.pascalName || existingComponent.kebabName

        logger.warn(`Overriding ${name} component. You can specify a \`priority\` option when calling \`addComponent\` to avoid this warning.`)
      }

      Object.assign(existingComponent, component)
    } else {
      components.push(component)
    }
  })
}<|MERGE_RESOLUTION|>--- conflicted
+++ resolved
@@ -9,29 +9,22 @@
  *
  * **Note:** Requires Nuxt 2.13+
  * @param directory - An object with the {@link https://nuxt.com/docs/api/kit/components#dir following properties}.
+ * @param options - Options to 
+ * @param options.prepend - Whether to prepend the directory instead of appending.
  * @see {@link https://nuxt.com/docs/api/kit/components#addcomponentsdir documentation}
  */
-<<<<<<< HEAD
-export async function addComponentsDir (directory: ComponentsDir) {
-=======
-export async function addComponentsDir (dir: ComponentsDir, opts: { prepend?: boolean } = {}) {
->>>>>>> 1a9fb575
+export async function addComponentsDir (directory: ComponentsDir, options: { prepend?: boolean } = {}) {
   const nuxt = useNuxt()
 
   await assertNuxtCompatibility({ nuxt: '>=2.13' }, nuxt)
 
   nuxt.options.components = nuxt.options.components || []
-<<<<<<< HEAD
 
   directory.priority ??= 0
 
   nuxt.hook('components:dirs', (directories) => {
-    directories.push(directory)
+    directories[options.prepend ? 'unshift' : 'push'](directory)
   })
-=======
-  dir.priority ||= 0
-  nuxt.hook('components:dirs', (dirs) => { dirs[opts.prepend ? 'unshift' : 'push'](dir) })
->>>>>>> 1a9fb575
 }
 
 export type AddComponentOptions = {
@@ -58,9 +51,10 @@
 
   nuxt.options.components = nuxt.options.components || []
 
-  if (!opts.mode) {
-    const [, mode = 'all'] = opts.filePath.match(/\.(server|client)(\.\w+)*$/) || []
-    opts.mode = mode as 'all' | 'client' | 'server'
+  if (!options.mode) {
+    const [, mode = 'all'] = options.filePath.match(/\.(server|client)(\.\w+)*$/) || []
+
+    options.mode = mode as 'all' | 'client' | 'server'
   }
 
   // Apply defaults

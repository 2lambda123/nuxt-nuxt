--- conflicted
+++ resolved
@@ -42,15 +42,7 @@
 
 /** @deprecated */
 const importSources = (sources: string | string[], { lazy = false } = {}) => {
-<<<<<<< HEAD
-  if (!Array.isArray(sources)) {
-    sources = [sources]
-  }
-
-  return sources.map((source) => {
-=======
-  return toArray(sources).map((src) => {
->>>>>>> 8ba118fa
+  return toArray(sources).map((source) => {
     if (lazy) {
       return `const ${genSafeVariableName(source)} = ${genDynamicImport(source, { comment: `webpackChunkName: ${JSON.stringify(source)}` })}`
     }

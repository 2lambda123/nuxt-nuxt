--- conflicted
+++ resolved
@@ -68,13 +68,9 @@
 function getRequireCacheItem(id: string) {
   try {
     return _require.cache[id]
-<<<<<<< HEAD
-  } catch {}
-=======
   } catch (e) {
     // ignore issues accessing require.cache
   }
->>>>>>> eb5a0b14
 }
 
 export function getModulePaths(paths?: string[] | string) {
@@ -132,15 +128,10 @@
   options: RequireModuleOptions = {}
 ) {
   try {
-<<<<<<< HEAD
-    return importModule(id, options).catch(() => {})
-  } catch {}
-=======
-    return importModule(id, opts).catch(() => undefined)
+    return importModule(id, options).catch(() => undefined)
   } catch {
     // intentionally empty as this is a `try-` function
   }
->>>>>>> eb5a0b14
 }
 
 // eslint-disable-next-line jsdoc/require-param, jsdoc/require-returns
@@ -150,14 +141,8 @@
   options: RequireModuleOptions = {}
 ) {
   try {
-<<<<<<< HEAD
-    // eslint-disable-next-line ts/no-unsafe-return
     return requireModule(id, options)
-  } catch {}
-=======
-    return requireModule(id, opts)
   } catch {
     // intentionally empty as this is a `try-` function
   }
->>>>>>> eb5a0b14
 }
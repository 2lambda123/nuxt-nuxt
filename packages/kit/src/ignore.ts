--- conflicted
+++ resolved
@@ -28,12 +28,8 @@
 
   const layer = cwds.find((cwd) => pathname.startsWith(cwd))
   const relativePath = relative(layer ?? nuxt.options.rootDir, pathname)
-<<<<<<< HEAD
 
-  if (relativePath.startsWith('..')) {
-=======
   if (relativePath[0] === '.' && relativePath[1] === '.') {
->>>>>>> 792cf671
     return false
   }
 
@@ -68,17 +64,13 @@
   }
 
   if (relativePath) {
-<<<<<<< HEAD
+    // Map ignore patterns based on if they start with * or !*
     return nuxt._ignorePatterns.map(
       (p) => (
-        p.startsWith('*') || p.startsWith('!*')
+        p[0] === '*' || (p[0] === '!' && p[1] === '*')
           ? p
           : relative(relativePath, resolve(nuxt.options.rootDir, p)))
     )
-=======
-    // Map ignore patterns based on if they start with * or !*
-    return nuxt._ignorePatterns.map(p => p[0] === '*' || (p[0] === '!' && p[1] === '*') ? p : relative(relativePath, resolve(nuxt.options.rootDir, p)))
->>>>>>> 792cf671
   }
 
   return nuxt._ignorePatterns

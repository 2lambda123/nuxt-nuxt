import { existsSync, promises as fsp, lstatSync } from 'node:fs'
import type { ModuleMeta, Nuxt, NuxtModule } from '@nuxt/schema'
import { dirname, isAbsolute, join, resolve } from 'pathe'
import { defu } from 'defu'
import { isNuxt2 } from '../compatibility'
import { useNuxt } from '../context'
import { requireModule } from '../internal/cjs'
import { importModule } from '../internal/esm'
import { resolveAlias, resolvePath } from '../resolve'
import { logger } from '../logger'

const NODE_MODULES_RE = /[/\\]node_modules[/\\]/

/**
 * Install specified Nuxt module programmatically. This is helpful when your module depends on other modules. You can pass the module options as an object to `inlineOptions` and they will be passed to the module's `setup` function.
 * @param moduleToInstall - The module to install. Can be either a string with the module name or a module object itself.
 * @param inlineOptions - An object with the module options to be passed to the module's `setup` function.
 * @param nuxt - Nuxt instance. If not provided, it will be retrieved from the context via `useNuxt()` call.
 * @see {@link https://nuxt.com/docs/api/kit/modules#installmodule documentation}
 */
export async function installModule (
  moduleToInstall: string | NuxtModule,
  inlineOptions?: any,
  nuxt: Nuxt = useNuxt()
) {
  const { nuxtModule, buildTimeModuleMeta } = await loadNuxtModuleInstance(
    moduleToInstall,
    nuxt
  )

  const localLayerModuleDirs = new Set<string>()

  for (const l of nuxt.options._layers) {
    const srcDir = l.config.srcDir || l.cwd

    if (!NODE_MODULES_RE.test(srcDir)) {
      localLayerModuleDirs.add(
        resolve(srcDir, l.config?.dir?.modules || 'modules')
      )
    }
  }

  // Call module
  const result = (
    isNuxt2()

      // @ts-expect-error Nuxt 2 `moduleContainer` is not typed
        ? await nuxtModule.call(nuxt.moduleContainer, inlineOptions, nuxt)
      : await nuxtModule(inlineOptions, nuxt)
  ) ?? {}

  if (result === false /* setup aborted */) {
    return
  }

  if (typeof moduleToInstall === 'string') {
    nuxt.options.build.transpile.push(
      normalizeModuleTranspilePath(moduleToInstall)
    )

    const directory = getDirectory(moduleToInstall)

    if (directory !== moduleToInstall && !localLayerModuleDirs.has(directory)) {
      nuxt.options.modulesDir.push(directory)
    }
  }

  nuxt.options._installedModules ||= []

  nuxt.options._installedModules.push({
    meta: defu(await nuxtModule.getMeta?.(), buildTimeModuleMeta),
    timings: result.timings,
    entryPath: typeof moduleToInstall === 'string' ? resolveAlias(moduleToInstall) : undefined
  })
}

// --- Internal ---

export function getDirectory (p: string) {
  try {
    // we need to target directories instead of module file paths themselves
    // /home/user/project/node_modules/module/index.js
    // -> /home/user/project/node_modules/module
    return isAbsolute(p) && lstatSync(p).isFile() ? dirname(p) : p
  } catch {
    // maybe the path is absolute but does not exist, allow this to bubble up
  }
  return p
}

export const normalizeModuleTranspilePath = (p: string) => {
  return getDirectory(p).split('node_modules/').pop() as string
}

export async function loadNuxtModuleInstance (
  nuxtModule: string | NuxtModule,
  nuxt: Nuxt = useNuxt()
) {
  let buildTimeModuleMeta: ModuleMeta = {}

  // Import if input is string
  if (typeof nuxtModule === 'string') {
    const paths = [
      join(nuxtModule, 'nuxt'),
      join(nuxtModule, 'module'),
      nuxtModule
    ]

    let error: unknown

    for (const path of paths) {
      const src = await resolvePath(path)

      // Prefer ESM resolution if possible
      try {
        nuxtModule = await importModule(src, nuxt.options.modulesDir)
          .catch(() => null) ?? requireModule(src, { paths: nuxt.options.modulesDir })

        // nuxt-module-builder generates a module.json
        // with metadata including the version
        const moduleMetadataPath = join(dirname(src), 'module.json')

        if (existsSync(moduleMetadataPath)) {
          buildTimeModuleMeta = JSON.parse(
            await fsp.readFile(moduleMetadataPath, 'utf-8')
          )
        }

        break
      } catch (_err: unknown) {
        error = _err

        continue
      }
    }
<<<<<<< HEAD

    if (!nuxtModule && error) {
=======
    if (typeof nuxtModule !== 'function' && error) {
>>>>>>> 2b417356
      logger.error(`Error while requiring module \`${nuxtModule}\`: ${error}`)

      throw error
    }
  }

  // Throw error if input is not a function
  if (typeof nuxtModule !== 'function') {
    throw new TypeError('Nuxt module should be a function: ' + nuxtModule)
  }

  return {
    nuxtModule,
    buildTimeModuleMeta
  } as { nuxtModule: NuxtModule<any>, buildTimeModuleMeta: ModuleMeta }
}<|MERGE_RESOLUTION|>--- conflicted
+++ resolved
@@ -133,12 +133,7 @@
         continue
       }
     }
-<<<<<<< HEAD
-
-    if (!nuxtModule && error) {
-=======
     if (typeof nuxtModule !== 'function' && error) {
->>>>>>> 2b417356
       logger.error(`Error while requiring module \`${nuxtModule}\`: ${error}`)
 
       throw error

--- conflicted
+++ resolved
@@ -9,7 +9,8 @@
 import { resolveAlias, resolvePath } from '../resolve'
 import { logger } from '../logger'
 
-<<<<<<< HEAD
+const NODE_MODULES_RE = /[/\\]node_modules[/\\]/
+
 /**
  * Install specified Nuxt module programmatically. This is helpful when your module depends on other modules. You can pass the module options as an object to `inlineOptions` and they will be passed to the module's `setup` function.
  * @param moduleToInstall - The module to install. Can be either a string with the module name or a module object itself.
@@ -27,19 +28,16 @@
     moduleToInstall,
     nuxt
   )
-=======
-const NODE_MODULES_RE = /[/\\]node_modules[/\\]/
-
-/** Installs a module on a Nuxt instance. */
-export async function installModule (moduleToInstall: string | NuxtModule, inlineOptions?: any, nuxt: Nuxt = useNuxt()) {
-  const { nuxtModule, buildTimeModuleMeta } = await loadNuxtModuleInstance(moduleToInstall, nuxt)
->>>>>>> 1a9fb575
 
   const localLayerModuleDirs = new Set<string>()
+
   for (const l of nuxt.options._layers) {
     const srcDir = l.config.srcDir || l.cwd
+
     if (!NODE_MODULES_RE.test(srcDir)) {
-      localLayerModuleDirs.add(resolve(srcDir, l.config?.dir?.modules || 'modules'))
+      localLayerModuleDirs.add(
+        resolve(srcDir, l.config?.dir?.modules || 'modules')
+      )
     }
   }
 
@@ -64,14 +62,9 @@
     )
 
     const directory = getDirectory(moduleToInstall)
-<<<<<<< HEAD
 
-    if (directory !== moduleToInstall) {
-      nuxt.options.modulesDir.push(getDirectory(moduleToInstall))
-=======
     if (directory !== moduleToInstall && !localLayerModuleDirs.has(directory)) {
       nuxt.options.modulesDir.push(directory)
->>>>>>> 1a9fb575
     }
   }
 
@@ -111,54 +104,45 @@
 
   // Import if input is string
   if (typeof nuxtModule === 'string') {
-<<<<<<< HEAD
-    const source = await resolvePath(nuxtModule)
-    try {
-      // Prefer ESM resolution if possible
-      // eslint-disable-next-line ts/no-unsafe-assignment
-      nuxtModule = await importModule(source, nuxt.options.modulesDir)
-        .catch(() => {})
-        ?? requireModule(source, { paths: nuxt.options.modulesDir })
-    } catch (error: unknown) {
-      // eslint-disable-next-line ts/restrict-template-expressions
-=======
-    const paths = [join(nuxtModule, 'nuxt'), join(nuxtModule, 'module'), nuxtModule]
+    const paths = [
+      join(nuxtModule, 'nuxt'),
+      join(nuxtModule, 'module'),
+      nuxtModule
+    ]
+
     let error: unknown
+
     for (const path of paths) {
       const src = await resolvePath(path)
+
       // Prefer ESM resolution if possible
       try {
-        nuxtModule = await importModule(src, nuxt.options.modulesDir).catch(() => null) ?? requireModule(src, { paths: nuxt.options.modulesDir })
+        nuxtModule = await importModule(src, nuxt.options.modulesDir)
+          .catch(() => null) ?? requireModule(src, { paths: nuxt.options.modulesDir })
 
-        // nuxt-module-builder generates a module.json with metadata including the version
+        // nuxt-module-builder generates a module.json
+        // with metadata including the version
         const moduleMetadataPath = join(dirname(src), 'module.json')
+
         if (existsSync(moduleMetadataPath)) {
-          buildTimeModuleMeta = JSON.parse(await fsp.readFile(moduleMetadataPath, 'utf-8'))
+          buildTimeModuleMeta = JSON.parse(
+            await fsp.readFile(moduleMetadataPath, 'utf-8')
+          )
         }
+
         break
       } catch (_err: unknown) {
         error = _err
+
         continue
       }
     }
+
     if (!nuxtModule && error) {
->>>>>>> 1a9fb575
       logger.error(`Error while requiring module \`${nuxtModule}\`: ${error}`)
 
       throw error
     }
-<<<<<<< HEAD
-
-    // nuxt-module-builder generates a module.json
-    // with metadata including the version
-    if (existsSync(join(dirname(source), 'module.json'))) {
-      // eslint-disable-next-line ts/no-unsafe-assignment
-      buildTimeModuleMeta = JSON.parse(
-        await fsp.readFile(join(dirname(source), 'module.json'), 'utf8')
-      )
-    }
-=======
->>>>>>> 1a9fb575
   }
 
   // Throw error if input is not a function

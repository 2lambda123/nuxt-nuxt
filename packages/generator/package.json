--- conflicted
+++ resolved
@@ -8,17 +8,10 @@
     "dist"
   ],
   "dependencies": {
-<<<<<<< HEAD
-    "@nuxt/utils": "2.13.1",
+    "@nuxt/utils": "2.13.2",
     "chalk": "^4.0.0",
     "consola": "^2.13.0",
     "fs-extra": "^9.0.0",
-=======
-    "@nuxt/utils": "2.13.2",
-    "chalk": "^3.0.0",
-    "consola": "^2.14.0",
-    "fs-extra": "^8.1.0",
->>>>>>> 6979b304
     "html-minifier": "^4.0.0",
     "node-html-parser": "^1.2.20"
   },

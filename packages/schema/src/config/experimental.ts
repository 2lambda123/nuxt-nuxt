import { defineUntypedSchema } from 'untyped'

export default defineUntypedSchema({
  /**
   * `future` is for early opting-in to new features that will become default in a future
   * (possibly major) version of the framework.
   */
  future: {
    /**
     * This enables 'Bundler' module resolution mode for TypeScript, which is the recommended setting
     * for frameworks like Nuxt and Vite.
     *
     * It improves type support when using modern libraries with `exports`.
     *
     * You can set it to false to use the legacy 'Node' mode, which is the default for TypeScript.
     *
     * See https://github.com/microsoft/TypeScript/pull/51669
     */
    typescriptBundlerResolution: {
      async $resolve (val, get) {
        // TODO: remove in v3.10
        val = val ?? await get('experimental').then((e: Record<string, any>) => e?.typescriptBundlerResolution)
        if (typeof val === 'boolean') { return val }
        const setting = await get('typescript.tsConfig.compilerOptions.moduleResolution')
        if (setting) {
          return setting.toLowerCase() === 'bundler'
        }
        return true
      }
    },
  },
  /**
   * Some features of Nuxt are available on an opt-in basis, or can be disabled based on your needs.
   */
  features: {
    /**
     * Inline styles when rendering HTML (currently vite only).
     *
     * You can also pass a function that receives the path of a Vue component
     * and returns a boolean indicating whether to inline the styles for that component.
     * @type {boolean | ((id?: string) => boolean)}
     */
    inlineStyles: {
      async $resolve (val, get) {
        // TODO: remove in v3.10
        val = val ?? await get('experimental').then((e: Record<string, any>) => e?.inlineSSRStyles)
        if (val === false || (await get('dev')) || (await get('ssr')) === false || (await get('builder')) === '@nuxt/webpack-builder') {
          return false
        }
        // Enabled by default for vite prod with ssr
        return val ?? true
      }
    },

    /**
     * Turn off rendering of Nuxt scripts and JS resource hints.
     * You can also disable scripts more granularly within `routeRules`.
     */
    noScripts: {
      async $resolve (val, get) {
        // TODO: remove in v3.10
        return val ?? await get('experimental').then((e: Record<string, any>) => e?.noScripts) ?? false
      }
    },
  },
  experimental: {
    /**
     * Set to true to generate an async entry point for the Vue bundle (for module federation support).
     */
    asyncEntry: {
      $resolve: val => val ?? false
    },

    // TODO: Remove when nitro has support for mocking traced dependencies
    // https://github.com/unjs/nitro/issues/1118
    /**
     * Externalize `vue`, `@vue/*` and `vue-router` when building.
     * @see [Nuxt Issue #13632](https://github.com/nuxt/nuxt/issues/13632)
     */
    externalVue: true,

    /**
     * Tree shakes contents of client-only components from server bundle.
     * @see [Nuxt PR #5750](https://github.com/nuxt/framework/pull/5750)
     */
    treeshakeClientOnly: true,

    /**
     * Emit `app:chunkError` hook when there is an error loading vite/webpack
     * chunks.
     *
     * By default, Nuxt will also perform a hard reload of the new route
     * when a chunk fails to load when navigating to a new route.
     *
     * You can disable automatic handling by setting this to `false`, or handle
     * chunk errors manually by setting it to `manual`.
     * @see [Nuxt PR #19038](https://github.com/nuxt/nuxt/pull/19038)
     * @type {false | 'manual' | 'automatic'}
     */
    emitRouteChunkError: {
      $resolve: (val) => {
        if (val === true) {
          return 'manual'
        }
        if (val === 'reload') {
          return 'automatic'
        }
        return val ?? 'automatic'
      }
    },

    /**
     * By default the route object returned by the auto-imported `useRoute()` composable
     * is kept in sync with the current page in view in `<NuxtPage>`. This is not true for
     * `vue-router`'s exported `useRoute` or for the default `$route` object available in your
     * Vue templates.
     *
     * By enabling this option a mixin will be injected to keep the `$route` template object
     * in sync with Nuxt's managed `useRoute()`.
     */
    templateRouteInjection: true,

    /**
     * Whether to restore Nuxt app state from `sessionStorage` when reloading the page
     * after a chunk error or manual `reloadNuxtApp()` call.
     *
     * To avoid hydration errors, it will be applied only after the Vue app has been mounted,
     * meaning there may be a flicker on initial load.
     *
     * Consider carefully before enabling this as it can cause unexpected behavior, and
     * consider providing explicit keys to `useState` as auto-generated keys may not match
     * across builds.
     * @type {boolean}
     */
    restoreState: false,

    /** Render JSON payloads with support for revivifying complex types. */
    renderJsonPayloads: true,

    /**
     * Disable vue server renderer endpoint within nitro.
     */
    noVueServer: false,

    /**
     * When this option is enabled (by default) payload of pages that are prerendered are extracted
     * @type {boolean | undefined}
     */
    payloadExtraction: true,

    /**
     * Whether to enable the experimental `<NuxtClientFallback>` component for rendering content on the client
     * if there's an error in SSR.
     */
    clientFallback: false,

    /** Enable cross-origin prefetch using the Speculation Rules API. */
    crossOriginPrefetch: false,

    /**
     * Enable View Transition API integration with client-side router.
     * @see [View Transitions API](https://developer.chrome.com/docs/web-platform/view-transitions)
     * @type {boolean | 'always'}
     */
    viewTransition: false,

    /**
     * Write early hints when using node server.
     * @note nginx does not support 103 Early hints in the current version.
     */
    writeEarlyHints: false,

    /**
     * Experimental component islands support with <NuxtIsland> and .island.vue files.
     * @type {true | 'local' | 'local+remote' | Partial<{ remoteIsland: boolean, selectiveClient: boolean }> | false}
     */
    componentIslands: {
      $resolve: (val) => {
        if (val === 'local+remote') {
          return { remoteIsland: true }
        }
        if (val === 'local') {
          return true
        }
        return val ?? false
      }
    },

    /**
     * Config schema support
     * @see [Nuxt Issue #15592](https://github.com/nuxt/nuxt/issues/15592)
     */
    configSchema: true,

    /**
     * Whether or not to add a compatibility layer for modules, plugins or user code relying on the old
     * `@vueuse/head` API.
     *
     * This can be disabled for most Nuxt sites to reduce the client-side bundle by ~0.5kb.
     */
    polyfillVueUseHead: false,

    /** Allow disabling Nuxt SSR responses by setting the `x-nuxt-no-ssr` header. */
    respectNoSSRHeader: false,

    /** Resolve `~`, `~~`, `@` and `@@` aliases located within layers with respect to their layer source and root directories. */
    localLayerAliases: true,

    /** Enable the new experimental typed router using [unplugin-vue-router](https://github.com/posva/unplugin-vue-router). */
    typedPages: false,

    /**
     * Use app manifests to respect route rules on client-side.
     */
    appManifest: true,

    // This is enabled when `experimental.payloadExtraction` is set to `true`.
    // appManifest: {
    //   $resolve: (val, get) => val ?? get('experimental.payloadExtraction')
    // },

    /**
     * Set an alternative watcher that will be used as the watching service for Nuxt.
     *
     * Nuxt uses 'chokidar-granular' by default, which will ignore top-level directories
     * (like `node_modules` and `.git`) that are excluded from watching.
     *
     * You can set this instead to `parcel` to use `@parcel/watcher`, which may improve
     * performance in large projects or on Windows platforms.
     *
     * You can also set this to `chokidar` to watch all files in your source directory.
     * @see [chokidar](https://github.com/paulmillr/chokidar)
     * @see [Parcel watcher](https://github.com/parcel-bundler/watcher)
     * @type {'chokidar' | 'parcel' | 'chokidar-granular'}
     */
    watcher: 'chokidar-granular',

    /**
     * Enable native async context to be accessible for nested composables
     * @see [Nuxt PR #20918](https://github.com/nuxt/nuxt/pull/20918)
     */
    asyncContext: false,

    /**
     * Use new experimental head optimisations:
     * - Add the capo.js head plugin in order to render tags in of the head in a more performant way.
     * - Uses the hash hydration plugin to reduce initial hydration
     * @see [Nuxt Discussion #22632](https://github.com/nuxt/nuxt/discussions/22632]
     */
    headNext: false,

    /**
     * Allow defining `routeRules` directly within your `~/pages` directory using `defineRouteRules`.
     *
     * Rules are converted (based on the path) and applied for server requests. For example, a rule
     * defined in `~/pages/foo/bar.vue` will be applied to `/foo/bar` requests. A rule in `~/pages/foo/[id].vue`
     * will be applied to `/foo/**` requests.
     *
     * For more control, such as if you are using a custom `path` or `alias` set in the page's `definePageMeta`, you
     * should set `routeRules` directly within your `nuxt.config`.
     */
    inlineRouteRules: false,

    /**
<<<<<<< HEAD
     * Allow exposing some route metadata defined in `definePageMeta` at build-time to modules (alias, name, path, redirect).
     *
     * This only work with static or strings/arrays rather than variables or conditional assignment.
     *
     * https://github.com/nuxt/nuxt/issues/24770
     */
    scanPageMeta: false,
=======
     * Automatically share payload _data_ between pages that are prerendered. This can result in a significant
     * performance improvement when prerendering sites that use `useAsyncData` or `useFetch` and fetch the same
     * data in different pages.
     *
     * Note that by default Nuxt will render pages concurrently, meaning this does not guarantee that data will
     * not be fetched more than once.
     *
     * It is particularly important when enabling this feature to make sure that any unique key of your data
     * is always resolvable to the same data. For example, if you are using `useAsyncData` to fetch
     * data related to a particular page, you should provide a key that uniquely matches that data. (`useFetch`
     * should do this automatically for you.)
     * @example
     * ```ts
     * // This would be unsafe in a dynamic page (e.g. `[slug].vue`) because the route slug makes a difference
     * // to the data fetched, but Nuxt can't know that because it's not reflected in the key.
     * const route = useRoute()
     * const { data } = await useAsyncData(async () => {
     *   return await $fetch(`/api/my-page/${route.params.slug}`)
     * })
     * // Instead, you should use a key that uniquely identifies the data fetched.
     * const { data } = await useAsyncData(route.params.slug, async () => {
     *   return await $fetch(`/api/my-page/${route.params.slug}`)
     * })
     */
    sharedPrerenderData: false,
>>>>>>> 28b58c91

    /**
     * This allows specifying the default options for core Nuxt components and composables.
     *
     * These options will likely be moved elsewhere in the future, such as into `app.config` or into the
     * `app/` directory.
     */
    defaults: {
      /** @type {typeof import('#app/components/nuxt-link')['NuxtLinkOptions']} */
      nuxtLink: {
        componentName: 'NuxtLink'
      },
      /**
       * Options that apply to `useAsyncData` (and also therefore `useFetch`)
       */
      useAsyncData: {
        deep: true
      },
      /** @type {Pick<typeof import('ofetch')['FetchOptions'], 'timeout' | 'retry' | 'retryDelay' | 'retryStatusCodes'>} */
      useFetch: {}
    },

    /**
     * Automatically polyfill Node.js imports in the client build using `unenv`.
     * @see https://github.com/unjs/unenv
     *
     * **Note:** To make globals like `Buffer` work in the browser, you need to manually inject them.
     *
     * ```ts
     * import { Buffer } from 'node:buffer'
     *
     * globalThis.Buffer = globalThis.Buffer || Buffer
     * ```
     * @type {boolean}
     */
    clientNodeCompat: false,
  }
})<|MERGE_RESOLUTION|>--- conflicted
+++ resolved
@@ -262,7 +262,6 @@
     inlineRouteRules: false,
 
     /**
-<<<<<<< HEAD
      * Allow exposing some route metadata defined in `definePageMeta` at build-time to modules (alias, name, path, redirect).
      *
      * This only work with static or strings/arrays rather than variables or conditional assignment.
@@ -270,7 +269,8 @@
      * https://github.com/nuxt/nuxt/issues/24770
      */
     scanPageMeta: false,
-=======
+
+    /**
      * Automatically share payload _data_ between pages that are prerendered. This can result in a significant
      * performance improvement when prerendering sites that use `useAsyncData` or `useFetch` and fetch the same
      * data in different pages.
@@ -296,7 +296,6 @@
      * })
      */
     sharedPrerenderData: false,
->>>>>>> 28b58c91
 
     /**
      * This allows specifying the default options for core Nuxt components and composables.

--- conflicted
+++ resolved
@@ -16,11 +16,7 @@
   "devDependencies": {
     "@types/lodash.template": "^4",
     "@types/semver": "^7.3.13",
-<<<<<<< HEAD
     "@unhead/schema": "^1.1.14",
-=======
-    "@unhead/schema": "^1.1.11",
->>>>>>> 503b7acd
     "@vitejs/plugin-vue": "^4.0.0",
     "@vitejs/plugin-vue-jsx": "^3.0.0",
     "nitropack": "^2.2.3",

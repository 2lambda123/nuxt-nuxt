{
  "name": "@nuxt/vue-renderer",
  "version": "2.13.2",
  "repository": "nuxt/nuxt.js",
  "license": "MIT",
  "main": "dist/vue-renderer.js",
  "files": [
    "dist"
  ],
  "dependencies": {
    "@nuxt/devalue": "^1.2.4",
<<<<<<< HEAD
    "@nuxt/utils": "2.13.2",
    "consola": "^2.13.0",
    "fs-extra": "^9.0.0",
    "lru-cache": "^5.1.1",
    "vue": "^2.6.11",
    "vue-meta": "^2.4.0",
    "vue-server-renderer": "^2.6.11"
=======
    "@nuxt/utils": "2.12.1",
    "@vue/server-renderer": "^3.0.0-alpha.11",
    "consola": "^2.11.3",
    "fs-extra": "^9.0.0",
    "lru-cache": "^5.1.1",
    "vue": "^3.0.0-alpha.11",
    "vue-bundle-renderer": "^0.0.3",
    "vue-meta": "^2.3.3"
>>>>>>> 1ea0547a
  },
  "publishConfig": {
    "access": "public"
  }
}<|MERGE_RESOLUTION|>--- conflicted
+++ resolved
@@ -9,24 +9,13 @@
   ],
   "dependencies": {
     "@nuxt/devalue": "^1.2.4",
-<<<<<<< HEAD
     "@nuxt/utils": "2.13.2",
     "consola": "^2.13.0",
     "fs-extra": "^9.0.0",
     "lru-cache": "^5.1.1",
-    "vue": "^2.6.11",
+    "vue": "^3.0.0-alpha.11",
     "vue-meta": "^2.4.0",
-    "vue-server-renderer": "^2.6.11"
-=======
-    "@nuxt/utils": "2.12.1",
-    "@vue/server-renderer": "^3.0.0-alpha.11",
-    "consola": "^2.11.3",
-    "fs-extra": "^9.0.0",
-    "lru-cache": "^5.1.1",
-    "vue": "^3.0.0-alpha.11",
-    "vue-bundle-renderer": "^0.0.3",
-    "vue-meta": "^2.3.3"
->>>>>>> 1ea0547a
+    "vue-bundle-renderer": "^0.0.3"
   },
   "publishConfig": {
     "access": "public"

{
  "name": "@nuxt/types",
  "version": "2.13.2",
  "description": "Nuxt.js types",
  "repository": "nuxt/nuxt.js",
  "license": "MIT",
  "types": "index",
  "files": [
    "**/*.d.ts"
  ],
  "dependencies": {
    "@types/autoprefixer": "^9.7.2",
    "@types/babel__core": "^7.1.9",
    "@types/compression": "^1.7.0",
    "@types/connect": "^3.4.33",
    "@types/etag": "^1.8.0",
    "@types/file-loader": "^4.2.0",
    "@types/html-minifier": "^4.0.0",
    "@types/less": "^3.0.1",
    "@types/node": "^14.0.14",
    "@types/node-sass": "^4.11.1",
    "@types/optimize-css-assets-webpack-plugin": "^5.0.1",
    "@types/pug": "^2.0.4",
    "@types/serve-static": "^1.13.4",
<<<<<<< HEAD
    "@types/terser-webpack-plugin": "^3.0.0",
    "@types/webpack": "^4.41.17",
=======
    "@types/terser-webpack-plugin": "^2.2.0",
    "@types/webpack": "^4.41.18",
>>>>>>> 6979b304
    "@types/webpack-bundle-analyzer": "^3.8.0",
    "@types/webpack-dev-middleware": "^3.7.1",
    "@types/webpack-hot-middleware": "^2.25.3"
  },
  "publishConfig": {
    "access": "public"
  }
}<|MERGE_RESOLUTION|>--- conflicted
+++ resolved
@@ -22,13 +22,8 @@
     "@types/optimize-css-assets-webpack-plugin": "^5.0.1",
     "@types/pug": "^2.0.4",
     "@types/serve-static": "^1.13.4",
-<<<<<<< HEAD
     "@types/terser-webpack-plugin": "^3.0.0",
     "@types/webpack": "^4.41.17",
-=======
-    "@types/terser-webpack-plugin": "^2.2.0",
-    "@types/webpack": "^4.41.18",
->>>>>>> 6979b304
     "@types/webpack-bundle-analyzer": "^3.8.0",
     "@types/webpack-dev-middleware": "^3.7.1",
     "@types/webpack-hot-middleware": "^2.25.3"

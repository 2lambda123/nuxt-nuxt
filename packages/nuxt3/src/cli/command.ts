
import path from 'path'
import consola from 'consola'
import minimist, { ParsedArgs } from 'minimist'
import Hookable from 'hookable'

import { Nuxt } from 'nuxt/core'
import { Builder } from 'nuxt/builder'
import { Generator } from 'nuxt/generator'
import type { Target } from 'nuxt/utils'

import { name, version } from '../../package.json'

import { forceExit } from './utils'
import { loadNuxtConfig } from './utils/config'
import { indent, foldLines, colorize } from './utils/formatting'
import { startSpaces, optionSpaces, forceExitTimeout } from './utils/constants'
<<<<<<< HEAD
import { Nuxt } from 'src/core'
import { Builder } from 'src/builder'
import { Generator } from 'src/generator'
=======

export interface Command {
  name: string
  usage: string
  description: string
  options?: Record<string, any>
  run?: (nuxt: NuxtCommand) => any | Promise<any>
}

type Hooks = Parameters<Hookable['addHooks']>[0]

interface ExtraOptions {
  _build?: boolean
  _cli?: boolean
  _export?: boolean
  _generate?: boolean
  _start?: boolean
  dev?: boolean
  server?: boolean
  target?: Target
}
>>>>>>> e75e1911

export default class NuxtCommand extends Hookable {
  _argv: string[]
  _parsedArgv: null | ParsedArgs
  _lockRelease?: () => Promise<any>

  cmd: Command & { options: Command['options'] }

  constructor (cmd: Command = { name: '', usage: '', description: '' }, argv = process.argv.slice(2), hooks: Hooks = {}) {
    super(consola)
    this.addHooks(hooks)

    if (!cmd.options) {
      cmd.options = {}
    }
    this.cmd = cmd as Command & { options: Command['options'] }

    this._argv = Array.from(argv)
    this._parsedArgv = null // Lazy evaluate
  }

  static run (cmd: Command, argv: NodeJS.Process['argv'], hooks: Hooks) {
    return NuxtCommand.from(cmd, argv, hooks).run()
  }

  static from (cmd: Command, argv: NodeJS.Process['argv'], hooks: Hooks) {
    if (cmd instanceof NuxtCommand) {
      return cmd
    }
    return new NuxtCommand(cmd, argv, hooks)
  }

  async run () {
    await this.callHook('run:before', {
      argv: this._argv,
      cmd: this.cmd,
      rootDir: path.resolve(this.argv._[0] || '.')
    })

    if (this.argv.help) {
      this.showHelp()
      return
    }

    if (this.argv.version) {
      this.showVersion()
      return
    }

    if (!(this.cmd.run instanceof Function)) {
      throw new TypeError('Invalid command! Commands should at least implement run() function.')
    }

    let cmdError: any

    try {
      await this.cmd.run(this)
    } catch (e) {
      cmdError = e
    }

    if (this.argv.lock) {
      await this.releaseLock()
    }

    if (this.argv['force-exit']) {
      const forceExitByUser = this.isUserSuppliedArg('force-exit')
      if (cmdError) {
        consola.fatal(cmdError)
      }
      forceExit(this.cmd.name, forceExitByUser ? false : forceExitTimeout)
      if (forceExitByUser) {
        return
      }
    }

    if (cmdError) {
      throw cmdError
    }
  }

  showVersion () {
    process.stdout.write(`${name} v${version}\n`)
  }

  showHelp () {
    process.stdout.write(this._getHelp())
  }

  get argv () {
    if (!this._parsedArgv) {
      const minimistOptions = this._getMinimistOptions()
      this._parsedArgv = minimist(this._argv, minimistOptions)
    }
    return this._parsedArgv
  }

  async getNuxtConfig (extraOptions: ExtraOptions = {}) {
    // Flag to indicate nuxt is running with CLI (not programmatic)
    extraOptions._cli = true

    const context = {
      command: this.cmd.name,
      dev: !!extraOptions.dev
    }

    const config = await loadNuxtConfig(this.argv, context)
    const options = Object.assign(config, extraOptions)

    for (const name of Object.keys(this.cmd.options)) {
      this.cmd.options[name].prepare && this.cmd.options[name].prepare(this, options, this.argv)
    }

    await this.callHook('config', options)

    return options
  }

  async getNuxt (options) {

    const nuxt = new Nuxt(options)
    await nuxt.ready()

    return nuxt
  }

  async getBuilder (nuxt: Nuxt) {
    return new Builder(nuxt)
  }

  async getGenerator (nuxt) {
    const builder = await this.getBuilder(nuxt)
    return new Generator(nuxt, builder)
  }

  async setLock (lockRelease) {
    if (lockRelease) {
      if (this._lockRelease) {
        consola.warn(`A previous unreleased lock was found, this shouldn't happen and is probably an error in 'nuxt ${this.cmd.name}' command. The lock will be removed but be aware of potential strange results`)

        await this.releaseLock()
        this._lockRelease = lockRelease
      } else {
        this._lockRelease = lockRelease
      }
    }
  }

  async releaseLock () {
    if (this._lockRelease) {
      await this._lockRelease()
      this._lockRelease = undefined
    }
  }

  isUserSuppliedArg (option: string) {
    return this._argv.includes(`--${option}`) || this._argv.includes(`--no-${option}`)
  }

  _getDefaultOptionValue<T, Option extends { default: ((cmd: Command) => T) | T }>(option: Option) {
    return option.default instanceof Function ? option.default(this.cmd) : option.default
  }

  _getMinimistOptions () {
    const minimistOptions = {
      alias: {},
      boolean: [],
      string: [],
      default: {}
    }

    for (const name of Object.keys(this.cmd.options)) {
      const option = this.cmd.options[name]

      if (option.alias) {
        minimistOptions.alias[option.alias] = name
      }
      if (option.type) {
        minimistOptions[option.type].push(option.alias || name)
      }
      if (option.default) {
        minimistOptions.default[option.alias || name] = this._getDefaultOptionValue(option)
      }
    }

    return minimistOptions
  }

  _getHelp () {
    const options = []
    let maxOptionLength = 0

    for (const name in this.cmd.options) {
      const option = this.cmd.options[name]

      let optionHelp = '--'
      optionHelp += option.type === 'boolean' && this._getDefaultOptionValue(option) ? 'no-' : ''
      optionHelp += name
      if (option.alias) {
        optionHelp += `, -${option.alias}`
      }

      maxOptionLength = Math.max(maxOptionLength, optionHelp.length)
      options.push([optionHelp, option.description])
    }

    const _opts = options.map(([option, description]) => {
      const i = indent(maxOptionLength + optionSpaces - option.length)
      return foldLines(
        option + i + description,
        startSpaces + maxOptionLength + optionSpaces * 2,
        startSpaces + optionSpaces
      )
    }).join('\n')

    const usage = foldLines(`Usage: nuxt ${this.cmd.usage} [options]`, startSpaces)
    const description = foldLines(this.cmd.description, startSpaces)
    const opts = foldLines('Options:', startSpaces) + '\n\n' + _opts

    let helpText = colorize(`${usage}\n\n`)
    if (this.cmd.description) {
      helpText += colorize(`${description}\n\n`)
    }
    if (options.length) {
      helpText += colorize(`${opts}\n\n`)
    }

    return helpText
  }
}<|MERGE_RESOLUTION|>--- conflicted
+++ resolved
@@ -4,10 +4,10 @@
 import minimist, { ParsedArgs } from 'minimist'
 import Hookable from 'hookable'
 
-import { Nuxt } from 'nuxt/core'
-import { Builder } from 'nuxt/builder'
-import { Generator } from 'nuxt/generator'
-import type { Target } from 'nuxt/utils'
+import { Nuxt } from 'src/core'
+import { Builder } from 'src/builder'
+import { Generator } from 'src/generator'
+import type { Target } from 'src/utils'
 
 import { name, version } from '../../package.json'
 
@@ -15,11 +15,6 @@
 import { loadNuxtConfig } from './utils/config'
 import { indent, foldLines, colorize } from './utils/formatting'
 import { startSpaces, optionSpaces, forceExitTimeout } from './utils/constants'
-<<<<<<< HEAD
-import { Nuxt } from 'src/core'
-import { Builder } from 'src/builder'
-import { Generator } from 'src/generator'
-=======
 
 export interface Command {
   name: string
@@ -41,7 +36,6 @@
   server?: boolean
   target?: Target
 }
->>>>>>> e75e1911
 
 export default class NuxtCommand extends Hookable {
   _argv: string[]

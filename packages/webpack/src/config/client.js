import path from 'path'
import querystring from 'querystring'
import webpack from 'webpack'
import HTMLPlugin from 'html-webpack-plugin'
import BundleAnalyzer from 'webpack-bundle-analyzer'
import OptimizeCSSAssetsPlugin from 'optimize-css-assets-webpack-plugin'
import FriendlyErrorsWebpackPlugin from '@nuxt/friendly-errors-webpack-plugin'

import CorsPlugin from '../plugins/vue/cors'
import ModernModePlugin from '../plugins/vue/modern'
import VueSSRClientPlugin from '../plugins/vue/client'
import WebpackBaseConfig from './base'

export default class WebpackClientConfig extends WebpackBaseConfig {
  constructor (builder) {
    super(builder)
    this.name = 'client'
    this.isServer = false
    this.isModern = false
  }

  get devtool () {
    if (!this.dev) {
      return false
    }
    const scriptPolicy = this.getCspScriptPolicy()
    const noUnsafeEval = scriptPolicy && !scriptPolicy.includes('\'unsafe-eval\'')
    return noUnsafeEval
      ? 'cheap-module-source-map'
      : 'eval-cheap-module-source-map'
  }

  getCspScriptPolicy () {
    const { csp } = this.buildContext.options.render
    if (csp) {
      const { policies = {} } = csp
      return policies['script-src'] || policies['default-src'] || []
    }
  }

  env () {
    return Object.assign(
      super.env(),
      {
        'process.env.VUE_ENV': JSON.stringify('client'),
        'process.browser': true,
        'process.client': true,
        'process.server': false,
        'process.modern': false
      }
    )
  }

  optimization () {
    const optimization = super.optimization()
    const { splitChunks } = optimization
    const { cacheGroups } = splitChunks

    // Small, known and common modules which are usually used project-wise
    // Sum of them may not be more than 244 KiB
    if (
      this.buildContext.buildOptions.splitChunks.commons === true &&
      cacheGroups.commons === undefined
    ) {
      cacheGroups.commons = {
        test: /node_modules[\\/](vue|vue-loader|vue-router|vuex|vue-meta|core-js|@babel\/runtime|axios|webpack|setimmediate|timers-browserify|process|regenerator-runtime|cookie|js-cookie|is-buffer|dotprop|nuxt\.js)[\\/]/,
        chunks: 'all',
        priority: 10,
<<<<<<< HEAD
        name: 'commons'
=======
        name: true,
        automaticNameDelimiter: '/'
      }
    }

    if (!this.dev && cacheGroups.default && cacheGroups.default.name === undefined) {
      cacheGroups.default.name = (_module, chunks) => {
        // Use default name for single chunks
        if (chunks.length === 1) {
          return chunks[0].name || ''
        }
        // Use compact name for concatinated modules
        return 'commons/' + chunks.filter(c => c.name).map(c =>
          c.name.replace(/\//g, '.').replace(/_/g, '').replace('pages.', '')
        ).join('~')
>>>>>>> 6979b304
      }
    }

    return optimization
  }

  minimizer () {
    const minimizer = super.minimizer()
    const { optimizeCSS } = this.buildContext.buildOptions

    // https://github.com/NMFR/optimize-css-assets-webpack-plugin
    // https://github.com/webpack-contrib/mini-css-extract-plugin#minimizing-for-production
    // TODO: Remove OptimizeCSSAssetsPlugin when upgrading to webpack 5
    if (optimizeCSS) {
      minimizer.push(new OptimizeCSSAssetsPlugin(Object.assign({}, optimizeCSS)))
    }

    return minimizer
  }

  alias () {
    const aliases = super.alias()

    for (const p of this.buildContext.plugins) {
      if (!aliases[p.name]) {
        // Do not load server-side plugins on client-side
        aliases[p.name] = p.mode === 'server' ? './empty.js' : p.src
      }
    }

    return aliases
  }

  plugins () {
    const plugins = super.plugins()
    const { buildOptions, options: { appTemplatePath, buildDir, modern, render } } = this.buildContext

    // Generate output HTML for SSR
    if (buildOptions.ssr) {
      plugins.push(
        new HTMLPlugin({
          filename: '../server/index.ssr.html',
          template: appTemplatePath,
          minify: buildOptions.html.minify,
          inject: false // Resources will be injected using bundleRenderer
        })
      )
    }

    plugins.push(
      new HTMLPlugin({
        filename: '../server/index.spa.html',
        template: appTemplatePath,
        minify: buildOptions.html.minify,
        inject: true
      }),
      new VueSSRClientPlugin({
        filename: `../server/${this.name}.manifest.json`
      }),
      new webpack.DefinePlugin(this.env())
    )

    if (this.dev) {
      // TODO: webpackHotUpdate is not defined: https://github.com/webpack/webpack/issues/6693
      plugins.push(new webpack.HotModuleReplacementPlugin())
    }

    // Webpack Bundle Analyzer
    // https://github.com/webpack-contrib/webpack-bundle-analyzer
    if (!this.dev && buildOptions.analyze) {
      const statsDir = path.resolve(buildDir, 'stats')

      plugins.push(new BundleAnalyzer.BundleAnalyzerPlugin(Object.assign({
        analyzerMode: 'static',
        defaultSizes: 'gzip',
        generateStatsFile: true,
        openAnalyzer: !buildOptions.quiet,
        reportFilename: path.resolve(statsDir, `${this.name}.html`),
        statsFilename: path.resolve(statsDir, `${this.name}.json`)
      }, buildOptions.analyze)))
    }

    if (modern) {
      const scriptPolicy = this.getCspScriptPolicy()
      const noUnsafeInline = scriptPolicy && !scriptPolicy.includes('\'unsafe-inline\'')
      plugins.push(new ModernModePlugin({
        targetDir: path.resolve(buildDir, 'dist', 'client'),
        isModernBuild: this.isModern,
        noUnsafeInline
      }))
    }

    if (render.crossorigin) {
      plugins.push(new CorsPlugin({
        crossorigin: render.crossorigin
      }))
    }

    return plugins
  }

  config () {
    const config = super.config()
    const {
      options: { router, buildDir },
      buildOptions: { hotMiddleware, quiet, friendlyErrors }
    } = this.buildContext

    const { client = {} } = hotMiddleware || {}
    const { ansiColors, overlayStyles, ...options } = client

    const hotMiddlewareClientOptions = {
      reload: true,
      timeout: 30000,
      ansiColors: JSON.stringify(ansiColors),
      overlayStyles: JSON.stringify(overlayStyles),
      path: `${router.base}/__webpack_hmr/${this.name}`.replace(/\/\//g, '/'),
      ...options,
      name: this.name
    }

    const hotMiddlewareClientOptionsStr = querystring.stringify(hotMiddlewareClientOptions)

    // Entry points
    config.entry = Object.assign({}, config.entry, {
      app: [path.resolve(buildDir, 'client.js')]
    })

    // Add HMR support
    if (this.dev) {
      config.entry.app.unshift(
        // https://github.com/webpack-contrib/webpack-hot-middleware/issues/53#issuecomment-162823945
        'eventsource-polyfill',
        // https://github.com/glenjamin/webpack-hot-middleware#config
        `webpack-hot-middleware/client?${hotMiddlewareClientOptionsStr}`
      )
    }

    // Add friendly error plugin
    if (this.dev && !quiet && friendlyErrors) {
      config.plugins.push(
        new FriendlyErrorsWebpackPlugin({
          clearConsole: false,
          reporter: 'consola',
          logLevel: 'WARNING'
        })
      )
    }

    return config
  }
}<|MERGE_RESOLUTION|>--- conflicted
+++ resolved
@@ -66,10 +66,7 @@
         test: /node_modules[\\/](vue|vue-loader|vue-router|vuex|vue-meta|core-js|@babel\/runtime|axios|webpack|setimmediate|timers-browserify|process|regenerator-runtime|cookie|js-cookie|is-buffer|dotprop|nuxt\.js)[\\/]/,
         chunks: 'all',
         priority: 10,
-<<<<<<< HEAD
-        name: 'commons'
-=======
-        name: true,
+        name: 'commons',
         automaticNameDelimiter: '/'
       }
     }
@@ -84,7 +81,6 @@
         return 'commons/' + chunks.filter(c => c.name).map(c =>
           c.name.replace(/\//g, '.').replace(/_/g, '').replace('pages.', '')
         ).join('~')
->>>>>>> 6979b304
       }
     }
 

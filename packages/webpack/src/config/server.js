import path from 'path'
import fs from 'fs'
import { DefinePlugin, ProvidePlugin } from 'webpack'
<<<<<<< HEAD
=======
import nodeExternals from 'webpack-node-externals'
import FriendlyErrorsWebpackPlugin from '@nuxt/friendly-errors-webpack-plugin'
>>>>>>> 1ea0547a

// TODO: remove when webpack-node-externals support webpack5
// import nodeExternals from 'webpack-node-externals'
import nodeExternals from '../plugins/externals'
import VueSSRServerPlugin from '../plugins/vue/server'

import WebpackBaseConfig from './base'

const nativeFileExtensions = [
  '.json',
  '.js'
]

export default class WebpackServerConfig extends WebpackBaseConfig {
  constructor (...args) {
    super(...args)
    this.name = 'server'
    this.isServer = true
  }

  get devtool () {
    return 'cheap-module-source-map'
  }

  get externalsWhitelist () {
    return [
      this.isNonNativeImport.bind(this),
      ...this.normalizeTranspile()
    ]
  }

  /**
   * files *not* ending on js|json should be processed by webpack
   *
   * this might generate false-positives for imports like
   * - "someFile.umd" (actually requiring someFile.umd.js)
   * - "some.folder" (some.folder being a directory containing a package.json)
   */
  isNonNativeImport (modulePath) {
    const extname = path.extname(modulePath)
    return extname !== '' && !nativeFileExtensions.includes(extname)
  }

  env () {
    return Object.assign(
      super.env(),
      {
        'process.env.VUE_ENV': JSON.stringify('server'),
        'process.browser': false,
        'process.client': false,
        'process.server': true,
        'process.modern': false
      }
    )
  }

  optimization () {
    const { _minifyServer } = this.buildContext.buildOptions

    return {
      splitChunks: false,
      minimizer: _minifyServer ? this.minimizer() : []
    }
  }

  resolve () {
    const resolveConfig = super.resolve()

    resolveConfig.resolve.mainFields = ['main', 'module']

    return resolveConfig
  }

  alias () {
    const aliases = super.alias()

    for (const p of this.buildContext.plugins) {
      if (!aliases[p.name]) {
        // Do not load client-side plugins on server-side
        aliases[p.name] = p.mode === 'client' ? './empty.js' : p.src
      }
    }

    return aliases
  }

  plugins () {
    const plugins = super.plugins()
    plugins.push(
      new VueSSRServerPlugin({ filename: `${this.name}.manifest.json` }),
      new DefinePlugin(this.env())
    )

    const { serverURLPolyfill } = this.buildContext.options.build

    if (serverURLPolyfill) {
      plugins.push(new ProvidePlugin({
        URL: [serverURLPolyfill, 'URL'],
        URLSearchParams: [serverURLPolyfill, 'URLSearchParams']
      }))
    }

    return plugins
  }

  config () {
    const config = super.config()

    Object.assign(config, {
      target: 'node',
      node: false,
      entry: Object.assign({}, config.entry, {
        app: [path.resolve(this.buildContext.options.buildDir, 'entry.server.js')]
      }),
      output: Object.assign({}, config.output, {
        filename: 'server.js',
        chunkFilename: '[name].js',
        libraryTarget: 'commonjs2'
      }),
      performance: {
        hints: false,
        maxEntrypointSize: Infinity,
        maxAssetSize: Infinity
      },
      externals: [].concat(config.externals || [])
    })

    // https://webpack.js.org/configuration/externals/#externals
    // https://github.com/liady/webpack-node-externals
    // https://vue-loader.vuejs.org/migrating.html#ssr-externals
    if (!this.buildContext.buildOptions.standalone) {
      this.buildContext.options.modulesDir.forEach((dir) => {
        if (fs.existsSync(dir)) {
          config.externals.push(
            nodeExternals({
              whitelist: this.externalsWhitelist,
              modulesDir: dir
            })
          )
        }
      })
    }

    // Add friendly error plugin
    if (this.dev) {
      config.plugins.push(
        new FriendlyErrorsWebpackPlugin({
          clearConsole: false,
          reporter: 'consola',
          logLevel: 'WARNING'
        })
      )
    }

    return config
  }
}<|MERGE_RESOLUTION|>--- conflicted
+++ resolved
@@ -1,11 +1,8 @@
 import path from 'path'
 import fs from 'fs'
 import { DefinePlugin, ProvidePlugin } from 'webpack'
-<<<<<<< HEAD
-=======
 import nodeExternals from 'webpack-node-externals'
 import FriendlyErrorsWebpackPlugin from '@nuxt/friendly-errors-webpack-plugin'
->>>>>>> 1ea0547a
 
 // TODO: remove when webpack-node-externals support webpack5
 // import nodeExternals from 'webpack-node-externals'

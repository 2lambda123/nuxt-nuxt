--- conflicted
+++ resolved
@@ -9,21 +9,13 @@
   ],
   "dependencies": {
     "@babel/core": "^7.10.3",
-<<<<<<< HEAD
-    "@nuxt/babel-preset-app": "2.13.0",
-=======
     "@nuxt/babel-preset-app": "2.13.1",
->>>>>>> 56b158e7
     "@nuxt/friendly-errors-webpack-plugin": "^2.5.0",
     "@nuxt/utils": "2.13.1",
     "babel-loader": "^8.1.0",
     "cache-loader": "^4.1.0",
     "caniuse-lite": "^1.0.30001088",
-<<<<<<< HEAD
     "chalk": "^4.0.0",
-=======
-    "chalk": "^3.0.0",
->>>>>>> 56b158e7
     "consola": "^2.13.0",
     "css-loader": "^3.6.0",
     "cssnano": "^4.1.10",
@@ -49,11 +41,7 @@
     "terser-webpack-plugin": "^3.0.0",
     "thread-loader": "^2.1.3",
     "time-fix-plugin": "^2.0.6",
-<<<<<<< HEAD
-    "url-loader": "^3.0.0",
-=======
     "url-loader": "^2.3.0",
->>>>>>> 56b158e7
     "vue-loader": "^15.9.3",
     "webpack": "^4.43.0",
     "webpack-bundle-analyzer": "^3.8.0",

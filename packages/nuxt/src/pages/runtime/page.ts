<<<<<<< HEAD
import { Suspense, Transition, defineComponent, h, inject, nextTick, ref, defineAsyncComponent } from 'vue'
=======
import { Suspense, Transition, defineComponent, h, inject, nextTick, ref, watch } from 'vue'
>>>>>>> e084ee7b
import type { KeepAliveProps, TransitionProps, VNode } from 'vue'
import { RouterView } from '#vue-router'
import { defu } from 'defu'
import type { RouteLocationNormalized, RouteLocationNormalizedLoaded } from '#vue-router'

import { toArray } from './utils'
import type { RouterViewSlotProps } from './utils'
import { generateRouteKey, wrapInKeepAlive } from './utils'
import { RouteProvider } from '#app/components/route-provider'
import { useNuxtApp } from '#app/nuxt'
import { _wrapIf } from '#app/components/utils'
import { LayoutMetaSymbol, PageRouteSymbol } from '#app/components/injections'
// @ts-expect-error virtual file
import { appKeepalive as defaultKeepaliveConfig, appPageTransition as defaultPageTransition } from '#build/nuxt.config.mjs'

export default defineComponent({
  name: 'NuxtPage',
  inheritAttrs: false,
  props: {
    name: {
      type: String
    },
    transition: {
      type: [Boolean, Object] as any as () => boolean | TransitionProps,
      default: undefined
    },
    keepalive: {
      type: [Boolean, Object] as any as () => boolean | KeepAliveProps,
      default: undefined
    },
    route: {
      type: Object as () => RouteLocationNormalized
    },
    pageKey: {
      type: [Function, String] as unknown as () => string | ((route: RouteLocationNormalizedLoaded) => string),
      default: null
    }
  },
  setup (props, { attrs, expose }) {
    const NuxtIsland = defineAsyncComponent(() => import('#app/components/nuxt-island'))
    const nuxtApp = useNuxtApp()
    const pageRef = ref()
    const forkRoute = inject(PageRouteSymbol, null)

    expose({ pageRef })

    const _layoutMeta = inject(LayoutMetaSymbol, null)
    let vnode: VNode

    const done = nuxtApp.deferHydration()

    if (props.pageKey) {
      watch(() => props.pageKey, (next, prev) => {
        if (next !== prev) {
          nuxtApp.callHook('page:loading:start')
        }
      })
    }

    return () => {
      return h(RouterView, { name: props.name, route: props.route, ...attrs }, {
        default: (routeProps: RouterViewSlotProps) => {
          if(routeProps.route.meta.server) {
            return h(NuxtIsland, {
                props: attrs,
                name: routeProps.route.name as string,
              }) 
          }
          const isRenderingNewRouteInOldFork = import.meta.client && haveParentRoutesRendered(forkRoute, routeProps.route, routeProps.Component)
          const hasSameChildren = import.meta.client && forkRoute && forkRoute.matched.length === routeProps.route.matched.length

          if (!routeProps.Component) {
            // If we're rendering a `<NuxtPage>` child route on navigation to a route which lacks a child page
            // we'll render the old vnode until the new route finishes resolving
            if (import.meta.client && vnode && !hasSameChildren) {
              return vnode
            }
            done()
            return
          }

          // Return old vnode if we are rendering _new_ page suspense fork in _old_ layout suspense fork
          if (import.meta.client && vnode && _layoutMeta && !_layoutMeta.isCurrent(routeProps.route)) {
            return vnode
          }

          if (import.meta.client && isRenderingNewRouteInOldFork && forkRoute && (!_layoutMeta || _layoutMeta?.isCurrent(forkRoute))) {
            // if leaving a route with an existing child route, render the old vnode
            if (hasSameChildren) {
              return vnode
            }
            // If _leaving_ null child route, return null vnode
            return null
          }

          const key = generateRouteKey(routeProps, props.pageKey)

          const hasTransition = !!(props.transition ?? routeProps.route.meta.pageTransition ?? defaultPageTransition)
          const transitionProps = hasTransition && _mergeTransitionProps([
            props.transition,
            routeProps.route.meta.pageTransition,
            defaultPageTransition,
            { onAfterLeave: () => { nuxtApp.callHook('page:transition:finish', routeProps.Component) } }
          ].filter(Boolean))
        
          const keepaliveConfig = props.keepalive ?? routeProps.route.meta.keepalive ?? (defaultKeepaliveConfig as KeepAliveProps)
          vnode = _wrapIf(Transition, hasTransition && transitionProps,
            wrapInKeepAlive(keepaliveConfig, h(Suspense, {
              suspensible: true,
              onPending: () => nuxtApp.callHook('page:start', routeProps.Component),
              onResolve: () => { nextTick(() => nuxtApp.callHook('page:finish', routeProps.Component).then(() => nuxtApp.callHook('page:loading:end')).finally(done)) }
            }, {
              default: () => {
                const providerVNode = h(RouteProvider, {
                  key: key || undefined,
                  vnode: routeProps.Component,
                  route: routeProps.route,
                  renderKey: key || undefined,
                  trackRootNodes: hasTransition,
                  vnodeRef: pageRef
                })
                if (import.meta.client && keepaliveConfig) {
                  (providerVNode.type as any).name = (routeProps.Component.type as any).name || (routeProps.Component.type as any).__name || 'RouteProvider'
                }
                return providerVNode
              }
            })
            )).default()

          return vnode
        }
      })
    }
  }
})

function _mergeTransitionProps (routeProps: TransitionProps[]): TransitionProps {
  const _props: TransitionProps[] = routeProps.map(prop => ({
    ...prop,
    onAfterLeave: prop.onAfterLeave ? toArray(prop.onAfterLeave) : undefined
  }))
  return defu(..._props as [TransitionProps, TransitionProps])
}

function haveParentRoutesRendered (fork: RouteLocationNormalizedLoaded | null, newRoute: RouteLocationNormalizedLoaded, Component?: VNode) {
  if (!fork) { return false }

  const index = newRoute.matched.findIndex(m => m.components?.default === Component?.type)
  if (!index || index === -1) { return false }

  // we only care whether the parent route components have had to rerender
  return newRoute.matched.slice(0, index)
    .some(
      (c, i) => c.components?.default !== fork.matched[i]?.components?.default) ||
        (Component && generateRouteKey({ route: newRoute, Component }) !== generateRouteKey({ route: fork, Component }))
}<|MERGE_RESOLUTION|>--- conflicted
+++ resolved
@@ -1,8 +1,4 @@
-<<<<<<< HEAD
-import { Suspense, Transition, defineComponent, h, inject, nextTick, ref, defineAsyncComponent } from 'vue'
-=======
-import { Suspense, Transition, defineComponent, h, inject, nextTick, ref, watch } from 'vue'
->>>>>>> e084ee7b
+import { Suspense, Transition, defineComponent, h, inject, nextTick, ref, defineAsyncComponent, watch } from 'vue'
 import type { KeepAliveProps, TransitionProps, VNode } from 'vue'
 import { RouterView } from '#vue-router'
 import { defu } from 'defu'

{
  "name": "nuxt",
  "version": "3.2.3",
  "repository": "nuxt/nuxt",
  "license": "MIT",
  "type": "module",
  "main": "./dist/index.mjs",
  "types": "./types.d.ts",
  "bin": {
    "nuxi": "./bin/nuxt.mjs",
    "nuxt": "./bin/nuxt.mjs"
  },
  "exports": {
    ".": "./dist/index.mjs",
    "./config": {
      "types": "./config.d.ts",
      "import": "./config.mjs",
      "require": "./config.cjs"
    },
    "./schema": {
      "types": "./schema.d.ts",
      "import": "./schema.mjs"
    },
    "./app": "./dist/app/index.mjs",
    "./package.json": "./package.json"
  },
  "imports": {
    "#app": "./dist/app/index.mjs",
    "#head": "./dist/head/runtime/index.mjs",
    "#pages": "./dist/pages/runtime/index.mjs"
  },
  "files": [
    "app.d.ts",
    "bin",
    "types.d.ts",
    "dist",
    "config.*",
    "schema.*"
  ],
  "scripts": {
    "prepack": "unbuild"
  },
  "dependencies": {
    "@nuxt/devalue": "^2.0.0",
    "@nuxt/kit": "3.2.3",
    "@nuxt/schema": "3.2.3",
    "@nuxt/telemetry": "^2.1.10",
    "@nuxt/ui-templates": "^1.1.1",
<<<<<<< HEAD
    "@nuxt/vite-builder": "3.2.2",
    "@unhead/ssr": "^1.1.14",
    "@unhead/vue": "^1.1.14",
    "@unhead/addons": "^1.1.14",
=======
    "@nuxt/vite-builder": "3.2.3",
    "@unhead/ssr": "^1.1.14",
>>>>>>> 679cec07
    "@vue/reactivity": "^3.2.47",
    "@vue/shared": "^3.2.47",
    "chokidar": "^3.5.3",
    "cookie-es": "^0.5.0",
    "defu": "^6.1.2",
    "destr": "^1.2.2",
    "escape-string-regexp": "^5.0.0",
    "estree-walker": "^3.0.3",
    "fs-extra": "^11.1.0",
    "globby": "^13.1.3",
    "h3": "^1.5.0",
    "hash-sum": "^2.0.0",
    "hookable": "^5.4.2",
    "jiti": "^1.17.1",
    "knitwork": "^1.0.0",
    "magic-string": "^0.30.0",
    "mlly": "^1.1.1",
    "nitropack": "^2.2.3",
    "nuxi": "3.2.3",
    "ofetch": "^1.0.1",
    "ohash": "^1.0.0",
    "pathe": "^1.1.0",
    "perfect-debounce": "^0.1.3",
    "scule": "^1.0.0",
    "strip-literal": "^1.0.1",
    "ufo": "^1.1.1",
    "unctx": "^2.1.2",
    "unenv": "^1.2.1",
<<<<<<< HEAD
=======
    "unhead": "^1.1.14",
>>>>>>> 679cec07
    "unimport": "^2.2.4",
    "unplugin": "^1.1.0",
    "untyped": "^1.2.2",
    "vue": "^3.2.47",
    "vue-bundle-renderer": "^1.0.2",
    "vue-devtools-stub": "^0.1.0",
    "vue-router": "^4.1.6"
  },
  "devDependencies": {
    "@types/fs-extra": "^11.0.1",
    "@types/hash-sum": "^1.0.0",
    "unbuild": "latest"
  },
  "engines": {
    "node": "^14.18.0 || ^16.10.0 || ^17.0.0 || ^18.0.0 || ^19.0.0"
  }
}<|MERGE_RESOLUTION|>--- conflicted
+++ resolved
@@ -46,15 +46,10 @@
     "@nuxt/schema": "3.2.3",
     "@nuxt/telemetry": "^2.1.10",
     "@nuxt/ui-templates": "^1.1.1",
-<<<<<<< HEAD
-    "@nuxt/vite-builder": "3.2.2",
+    "@nuxt/vite-builder": "3.2.3",
     "@unhead/ssr": "^1.1.14",
     "@unhead/vue": "^1.1.14",
     "@unhead/addons": "^1.1.14",
-=======
-    "@nuxt/vite-builder": "3.2.3",
-    "@unhead/ssr": "^1.1.14",
->>>>>>> 679cec07
     "@vue/reactivity": "^3.2.47",
     "@vue/shared": "^3.2.47",
     "chokidar": "^3.5.3",
@@ -83,10 +78,6 @@
     "ufo": "^1.1.1",
     "unctx": "^2.1.2",
     "unenv": "^1.2.1",
-<<<<<<< HEAD
-=======
-    "unhead": "^1.1.14",
->>>>>>> 679cec07
     "unimport": "^2.2.4",
     "unplugin": "^1.1.0",
     "untyped": "^1.2.2",

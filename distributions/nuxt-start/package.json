{
  "name": "nuxt-start",
  "version": "2.13.0",
  "description": "Starts Nuxt.js Application in production mode",
  "keywords": [
    "nuxt",
    "nuxt.js",
    "nuxtjs",
    "ssr",
    "vue",
    "vue isomorphic",
    "vue server side",
    "vue ssr",
    "vue universal",
    "vue versatile",
    "vue.js",
    "vuejs"
  ],
  "homepage": "https://github.com/nuxt/nuxt.js#readme",
  "repository": "nuxt/nuxt.js",
  "license": "MIT",
  "contributors": [
    {
      "name": "Sebastien Chopin (@Atinux)"
    },
    {
      "name": "Alexandre Chopin (@alexchopin)"
    },
    {
      "name": "Pooya Parsa (@pi0)"
    },
    {
      "name": "Clark Du (@clarkdo)"
    },
    {
      "name": "Jonas Galvez (@galvez)"
    },
    {
      "name": "Alexander Lichter (@manniL)"
    },
    {
      "name": "Dmitry Molotkov (@aldarund)"
    },
    {
      "name": "Kevin Marrec (@kevinmarrec)"
    },
    {
      "name": "Pim (@pimlie)"
    }
  ],
  "main": "dist/nuxt-start.js",
  "bin": "bin/nuxt-start.js",
  "files": [
    "bin",
    "dist"
  ],
  "dependencies": {
<<<<<<< HEAD
    "@nuxt/cli": "2.12.1",
    "@nuxt/core": "2.12.1",
    "@nuxt/telemetry": "^0.0.13",
=======
    "@nuxt/cli": "2.13.0",
    "@nuxt/core": "2.13.0",
    "@nuxt/telemetry": "^1.0.1",
>>>>>>> dbecbe4a
    "node-fetch": "^2.6.0",
    "vue": "^2.6.11",
    "vue-client-only": "^2.0.0",
    "vue-meta": "^2.4.0",
    "vue-no-ssr": "^1.1.1",
    "vue-router": "^3.3.4",
    "vuex": "^3.4.0"
  },
  "engines": {
    "node": ">=10.19.0",
    "npm": ">=6.14.5"
  }
}<|MERGE_RESOLUTION|>--- conflicted
+++ resolved
@@ -55,15 +55,9 @@
     "dist"
   ],
   "dependencies": {
-<<<<<<< HEAD
-    "@nuxt/cli": "2.12.1",
-    "@nuxt/core": "2.12.1",
-    "@nuxt/telemetry": "^0.0.13",
-=======
     "@nuxt/cli": "2.13.0",
     "@nuxt/core": "2.13.0",
     "@nuxt/telemetry": "^1.0.1",
->>>>>>> dbecbe4a
     "node-fetch": "^2.6.0",
     "vue": "^2.6.11",
     "vue-client-only": "^2.0.0",

{
  "name": "nuxt-start",
  "version": "2.13.2",
  "description": "Starts Nuxt.js Application in production mode",
  "keywords": [
    "nuxt",
    "nuxt.js",
    "nuxtjs",
    "ssr",
    "vue",
    "vue isomorphic",
    "vue server side",
    "vue ssr",
    "vue universal",
    "vue versatile",
    "vue.js",
    "vuejs"
  ],
  "homepage": "https://github.com/nuxt/nuxt.js#readme",
  "repository": "nuxt/nuxt.js",
  "license": "MIT",
  "contributors": [
    {
      "name": "Sebastien Chopin (@Atinux)"
    },
    {
      "name": "Alexandre Chopin (@alexchopin)"
    },
    {
      "name": "Pooya Parsa (@pi0)"
    },
    {
      "name": "Clark Du (@clarkdo)"
    },
    {
      "name": "Jonas Galvez (@galvez)"
    },
    {
      "name": "Alexander Lichter (@manniL)"
    },
    {
      "name": "Dmitry Molotkov (@aldarund)"
    },
    {
      "name": "Kevin Marrec (@kevinmarrec)"
    },
    {
      "name": "Pim (@pimlie)"
    }
  ],
  "main": "dist/nuxt-start.js",
  "bin": "bin/nuxt-start.js",
  "files": [
    "bin",
    "dist"
  ],
  "dependencies": {
    "@nuxt/cli": "2.13.2",
    "@nuxt/core": "2.13.2",
    "@nuxt/telemetry": "^1.2.1",
    "node-fetch": "^2.6.0",
    "vue": "3.0.0-alpha.11",
    "vue-client-only": "^2.0.0",
    "vue-meta": "^2.4.0",
    "vue-no-ssr": "^1.1.1",
<<<<<<< HEAD
    "vue-router": "^3.3.4",
    "vuex": "^3.5.1"
=======
    "vue-router": "^4.0.0-alpha.4",
    "vuex": "^4.0.0-alpha.1"
>>>>>>> 1ea0547a
  },
  "engines": {
    "node": ">=10.19.0",
    "npm": ">=6.14.5"
  }
}<|MERGE_RESOLUTION|>--- conflicted
+++ resolved
@@ -63,13 +63,8 @@
     "vue-client-only": "^2.0.0",
     "vue-meta": "^2.4.0",
     "vue-no-ssr": "^1.1.1",
-<<<<<<< HEAD
-    "vue-router": "^3.3.4",
-    "vuex": "^3.5.1"
-=======
     "vue-router": "^4.0.0-alpha.4",
     "vuex": "^4.0.0-alpha.1"
->>>>>>> 1ea0547a
   },
   "engines": {
     "node": ">=10.19.0",

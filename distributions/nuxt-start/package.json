--- conflicted
+++ resolved
@@ -55,13 +55,8 @@
     "dist"
   ],
   "dependencies": {
-<<<<<<< HEAD
-    "@nuxt/cli": "2.13.0",
-    "@nuxt/core": "2.13.0",
-=======
     "@nuxt/cli": "2.13.1",
     "@nuxt/core": "2.13.1",
->>>>>>> 56b158e7
     "@nuxt/telemetry": "^1.1.0",
     "node-fetch": "^2.6.0",
     "vue": "^2.6.11",

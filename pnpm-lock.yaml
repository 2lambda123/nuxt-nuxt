--- conflicted
+++ resolved
@@ -418,18 +418,10 @@
       '@nuxt/vite-builder': workspace:*
       '@types/fs-extra': ^11.0.1
       '@types/hash-sum': ^1.0.0
-<<<<<<< HEAD
-      '@unhead/addons': ^1.1.14
-      '@unhead/ssr': ^1.1.14
-      '@unhead/vue': ^1.1.14
-      '@vue/reactivity': ^3.2.47
-      '@vue/shared': ^3.2.47
-=======
       '@unhead/ssr': ^1.1.16
       '@vue/reactivity': ^3.2.47
       '@vue/shared': ^3.2.47
       '@vueuse/head': ^1.1.15
->>>>>>> c2ab76d6
       chokidar: ^3.5.3
       cookie-es: ^0.5.0
       defu: ^6.1.2
@@ -457,12 +449,8 @@
       unbuild: ^1.1.2
       unctx: ^2.1.2
       unenv: ^1.2.1
-<<<<<<< HEAD
-      unimport: ^2.2.4
-=======
       unhead: ^1.1.16
       unimport: ^3.0.2
->>>>>>> c2ab76d6
       unplugin: ^1.1.0
       untyped: ^1.2.2
       vue: 3.2.47
@@ -476,18 +464,10 @@
       '@nuxt/telemetry': 2.1.10
       '@nuxt/ui-templates': 1.1.1
       '@nuxt/vite-builder': link:../vite
-<<<<<<< HEAD
-      '@unhead/addons': 1.1.14
-      '@unhead/ssr': 1.1.14
-      '@unhead/vue': 1.1.14_vue@3.2.47
-      '@vue/reactivity': 3.2.47
-      '@vue/shared': 3.2.47
-=======
       '@unhead/ssr': 1.1.16
       '@vue/reactivity': 3.2.47
       '@vue/shared': 3.2.47
       '@vueuse/head': 1.1.15_vue@3.2.47
->>>>>>> c2ab76d6
       chokidar: 3.5.3
       cookie-es: 0.5.0
       defu: 6.1.2
@@ -514,12 +494,8 @@
       ufo: 1.1.1
       unctx: 2.1.2
       unenv: 1.2.1
-<<<<<<< HEAD
-      unimport: 2.2.4
-=======
       unhead: 1.1.16
       unimport: 3.0.2
->>>>>>> c2ab76d6
       unplugin: 1.1.0
       untyped: 1.2.2
       vue: 3.2.47
@@ -830,6 +806,7 @@
 
   /@antfu/utils/0.7.2:
     resolution: {integrity: sha512-vy9fM3pIxZmX07dL+VX1aZe7ynZ+YyB0jY+jE6r3hOK6GNY2t6W8rzpFC4tgpbXUYABkFQwgJq2XYXlxbXAI0g==}
+    dev: true
 
   /@babel/code-frame/7.18.6:
     resolution: {integrity: sha512-TDCmlK5eOvH+eH7cdAFlNXeVJqWIQ7gW9tY1GJIpUtFb6CmjVyq2VM3u71bOyR8CRihcCgMUYoDNyLXao3+70Q==}
@@ -2323,29 +2300,8 @@
       eslint-visitor-keys: 3.3.0
     dev: true
 
-<<<<<<< HEAD
-  /@unhead/addons/1.1.14:
-    resolution: {integrity: sha512-tgn8xqKchI8tYZweQy423c7VhOQnFGBAlbDn64wEP9cDD2grvQ5AEyEogjHXEqPjhi3wzADHSQbBgqJ4zl1+ig==}
-    dependencies:
-      '@rollup/pluginutils': 5.0.2
-      '@unhead/schema': 1.1.14
-      '@unhead/shared': 1.1.14
-      magic-string: 0.30.0
-      mlly: 1.1.1
-      ufo: 1.1.1
-      unhead: 1.1.14
-      unplugin: 1.1.0
-      unplugin-ast: 0.7.0
-    transitivePeerDependencies:
-      - rollup
-    dev: false
-
-  /@unhead/dom/1.1.14:
-    resolution: {integrity: sha512-a1sc1m+MknBdhecYbH3ubYRgNly5mIi+u35OJ6wo0jKclsdO0TsQ1uNwfEqxZZTs2RUH0p67w6fvjk2QSSjv4A==}
-=======
   /@unhead/dom/1.1.16:
     resolution: {integrity: sha512-4JlwF4pNVynZsxT5687ntvS2yafGtWg7Y76IAPmLSOVrZ6fpYqF/vUn5+eCbMb0Og4C9ECrkbD9NSIqAiQ/0/Q==}
->>>>>>> c2ab76d6
     dependencies:
       '@unhead/schema': 1.1.16
       '@unhead/shared': 1.1.16
@@ -2834,8 +2790,6 @@
       - vue
     dev: true
 
-<<<<<<< HEAD
-=======
   /@vueuse/head/1.1.15_vue@3.2.47:
     resolution: {integrity: sha512-LJqvb7dpSqnsdn6YWUxv97vWCnn/s6IfBrE4ih5kRlh8XQXr/HjXJ8IyIxxp0X7QDr3FhOsjRDpJSiQbDYbBdQ==}
     peerDependencies:
@@ -2848,7 +2802,6 @@
       vue: 3.2.47
     dev: false
 
->>>>>>> c2ab76d6
   /@vueuse/integrations/9.12.0_focus-trap@7.3.1:
     resolution: {integrity: sha512-bu0hOQAqg7A8S33RHpr49LuzVQJ4tK4oyimEfhPFGUVqmz/MMcwPH8Lde+MbVXvfYh2hrtwNv9S38pCmonRx4w==}
     peerDependencies:
@@ -8356,20 +8309,6 @@
       - vite
     dev: true
 
-  /unplugin-ast/0.7.0:
-    resolution: {integrity: sha512-tPSr1yaEigjjHuxa7GaFp5eYW3R7FLmU3D+tu2+iF2rnH+Lnqb2jE9gFKZbqdk7UFTYgvPFvOzfhIF48imgZDw==}
-    engines: {node: '>=14.19.0'}
-    dependencies:
-      '@antfu/utils': 0.7.2
-      '@babel/generator': 7.21.0
-      '@babel/parser': 7.21.0
-      '@rollup/pluginutils': 5.0.2
-      magic-string: 0.30.0
-      unplugin: 1.1.0
-    transitivePeerDependencies:
-      - rollup
-    dev: false
-
   /unplugin/0.10.2:
     resolution: {integrity: sha512-6rk7GUa4ICYjae5PrAllvcDeuT8pA9+j5J5EkxbMFaV+SalHhxZ7X2dohMzu6C3XzsMT+6jwR/+pwPNR3uK9MA==}
     dependencies:

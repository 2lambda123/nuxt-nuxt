import test from 'ava'
import { resolve } from 'path'
import rp from 'request-promise-native'
<<<<<<< HEAD
import { Nuxt, Builder } from '../index.js'
import { interceptLog, interceptError } from './helpers/console'
=======
import stdMocks from 'std-mocks'
import { Nuxt, Builder } from '..'
>>>>>>> 868e93e7

const port = 4003
const url = (route) => 'http://localhost:' + port + route

let nuxt = null

// Init nuxt.js and create server listening on localhost:4003
test.before('Init Nuxt.js', async t => {
  const options = {
    rootDir: resolve(__dirname, 'fixtures/basic'),
    dev: false,
    head: {
      titleTemplate(titleChunk) {
        return titleChunk ? `${titleChunk} - Nuxt.js` : 'Nuxt.js'
      }
    }
  }

  await interceptLog('building nuxt', async () => {
    nuxt = new Nuxt(options)
    await new Builder(nuxt).build()
    await nuxt.listen(port, 'localhost')
  })
})

test('/stateless', async t => {
  const { html } = await nuxt.renderRoute('/stateless')
  t.true(html.includes('<h1>My component!</h1>'))
})

/*
** Example of testing via dom checking
*/
test('/css', async t => {
  const window = await nuxt.renderAndGetWindow(url('/css'))
  const element = window.document.querySelector('.red')
  t.not(element, null)
  t.is(element.textContent, 'This is red')
  t.is(element.className, 'red')
  t.is(window.getComputedStyle(element).color, 'red')
})

test('/postcss', async t => {
  const window = await nuxt.renderAndGetWindow(url('/css'))
  const element = window.document.querySelector('div.red')
  t.is(window.getComputedStyle(element)['background-color'], 'blue')
})

test('/stateful', async t => {
  const { html } = await nuxt.renderRoute('/stateful')
  t.true(html.includes('<div><p>The answer is 42</p></div>'))
})

test('/store', async t => {
  const { html } = await nuxt.renderRoute('/store')
  t.true(html.includes('<h1>Vuex Nested Modules</h1>'))
  t.true(html.includes('<p>1</p>'))
})

test('/head', async t => {
  const logSpy = await interceptLog(async () => {
    const window = await nuxt.renderAndGetWindow(url('/head'), { virtualConsole: false })
    t.is(window.document.title, 'My title - Nuxt.js')

    const html = window.document.body.innerHTML
    t.true(html.includes('<div><h1>I can haz meta tags</h1></div>'))
    t.true(html.includes('<script data-n-head="true" src="/body.js" data-body="true">'))

    const metas = window.document.getElementsByTagName('meta')
    t.is(metas[0].getAttribute('content'), 'my meta')
  })
  t.true(logSpy.calledOnce)
  t.is(logSpy.args[0][0], 'Body script!')
})

test('/async-data', async t => {
  const { html } = await nuxt.renderRoute('/async-data')
  t.true(html.includes('<p>Nuxt.js</p>'))
})

test('/await-async-data', async t => {
  const { html } = await nuxt.renderRoute('/await-async-data')
  t.true(html.includes('<p>Await Nuxt.js</p>'))
})

test('/callback-async-data', async t => {
  const { html } = await nuxt.renderRoute('/callback-async-data')
  t.true(html.includes('<p>Callback Nuxt.js</p>'))
})

test('/users/1', async t => {
  const { html } = await nuxt.renderRoute('/users/1')
  t.true(html.includes('<h1>User: 1</h1>'))
})

test('/validate should display a 404', async t => {
  const { html } = await nuxt.renderRoute('/validate')
  t.true(html.includes('This page could not be found'))
})

test('/validate?valid=true', async t => {
  const { html } = await nuxt.renderRoute('/validate?valid=true')
  t.true(html.includes('<h1>I am valid</h1>'))
})

test('/redirect', async t => {
  const { html, redirected } = await nuxt.renderRoute('/redirect')
  t.true(html.includes('<div id="__nuxt"></div>'))
  t.true(redirected.path === '/')
  t.true(redirected.status === 302)
})

test('/redirect -> check redirected source', async t => {
  const window = await nuxt.renderAndGetWindow(url('/redirect'))
  const html = window.document.body.innerHTML
  t.true(html.includes('<h1>Index page</h1>'))
})

test('/redirect -> external link', async t => {
  const headers = {}
  const { html } = await nuxt.renderRoute('/redirect3', {
    res: {
      setHeader(k, v) {
        headers[k] = v
      }
    }
  })
  t.is(headers.Location, 'https://nuxtjs.org')
  t.true(html.includes('<div>Redirecting to external page.</div>'))
})

test('/special-state -> check window.__NUXT__.test = true', async t => {
  const window = await nuxt.renderAndGetWindow(url('/special-state'))
  t.is(window.document.title, 'Nuxt.js')
  t.is(window.__NUXT__.test, true)
})

test('/error', async t => {
  const err = await t.throws(nuxt.renderRoute('/error', { req: {}, res: {} }))
  t.true(err.message.includes('Error mouahahah'))
})

test('/error status code', async t => {
  const errorSpy = await interceptError(async () => {
    const err = await t.throws(rp(url('/error')))
    t.true(err.statusCode === 500)
    t.true(err.response.body.includes('An error occurred in the application and your page could not be served'))
  })
  t.true(errorSpy.calledOnce)
  t.true(errorSpy.args[0][0].message.includes('Error mouahahah'))
})

test('/error2', async t => {
  const { html, error } = await nuxt.renderRoute('/error2')
  t.true(html.includes('Custom error'))
  t.true(error.message.includes('Custom error'))
  t.true(error.statusCode === undefined)
})

test('/error2 status code', async t => {
  try {
    await rp(url('/error2'))
  } catch (err) {
    t.is(err.statusCode, 500)
    t.true(err.response.body.includes('Custom error'))
  }
})

test('/error-midd', async t => {
  const errorSpy = await interceptError(async () => {
    const err = await t.throws(rp(url('/error-midd')))

    t.is(err.statusCode, 505)
    t.true(err.response.body.includes('Middleware Error'))
  })
  // Don't display error since redirect returns a noopApp
  t.true(errorSpy.notCalled)
})

test('/redirect2', async t => {
  const errorSpy = await interceptError(async () => {
    await rp(url('/redirect2')) // Should not console.error
  })
  // Don't display error since redirect returns a noopApp
  t.true(errorSpy.notCalled)
})

test('/no-ssr', async t => {
  const { html } = await nuxt.renderRoute('/no-ssr')
  t.true(html.includes('<div class="no-ssr-placeholder">&lt;p&gt;Loading...&lt;/p&gt;</div>'))
})

test('/no-ssr (client-side)', async t => {
  const window = await nuxt.renderAndGetWindow(url('/no-ssr'))
  const html = window.document.body.innerHTML
  t.true(html.includes('Displayed only on client-side</h1>'))
})

test('ETag Header', async t => {
  const errorSpy = await interceptError(async () => {
    const { headers: { etag } } = await rp(url('/stateless'), { resolveWithFullResponse: true })
    // Validate etag
    t.regex(etag, /W\/".*"$/)
    // Verify functionality
    const error = await t.throws(rp(url('/stateless'), { headers: { 'If-None-Match': etag } }))
    t.is(error.statusCode, 304)
  })
  t.true(errorSpy.calledOnce)
  t.true(errorSpy.args[0][0].includes('TypeError: Cannot read property \'split\' of undefined'))
})

test('/_nuxt/server-bundle.json should return 404', async t => {
  const err = await t.throws(rp(url('/_nuxt/server-bundle.json'), { resolveWithFullResponse: true }))
  t.is(err.statusCode, 404)
})

test('/_nuxt/ should return 404', async t => {
  const err = await t.throws(rp(url('/_nuxt/'), { resolveWithFullResponse: true }))
  t.is(err.statusCode, 404)
})

test('/meta', async t => {
  const { html } = await nuxt.renderRoute('/meta')

  t.true(html.includes('"meta":[{"works":true}]'))
})

test('/fn-midd', async t => {
  const err = await t.throws(rp(url('/fn-midd'), { resolveWithFullResponse: true }))
  t.is(err.statusCode, 403)
  t.true(err.response.body.includes('You need to ask the permission'))
})

test('/fn-midd?please=true', async t => {
  const { html } = await nuxt.renderRoute('/fn-midd?please=true')
  t.true(html.includes('<h1>Date:'))
})

test('/router-guard', async t => {
  const { html } = await nuxt.renderRoute('/router-guard')
  t.true(html.includes('<p>Nuxt.js</p>'))
  t.false(html.includes('Router Guard'))
})

test('/jsx', async t => {
  const { html } = await nuxt.renderRoute('/jsx')
  t.true(html.includes('<h1>JSX Page</h1>'))
})

test('/js-link', async t => {
  const { html } = await nuxt.renderRoute('/js-link')
  t.true(html.includes('<h1>vue file is first-class</h1>'))
})

// Close server and ask nuxt to stop listening to file changes
test.after('Closing server and nuxt.js', async t => {
  await nuxt.close()
})<|MERGE_RESOLUTION|>--- conflicted
+++ resolved
@@ -1,13 +1,8 @@
 import test from 'ava'
 import { resolve } from 'path'
 import rp from 'request-promise-native'
-<<<<<<< HEAD
-import { Nuxt, Builder } from '../index.js'
+import { Nuxt, Builder } from '..'
 import { interceptLog, interceptError } from './helpers/console'
-=======
-import stdMocks from 'std-mocks'
-import { Nuxt, Builder } from '..'
->>>>>>> 868e93e7
 
 const port = 4003
 const url = (route) => 'http://localhost:' + port + route

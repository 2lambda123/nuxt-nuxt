--- conflicted
+++ resolved
@@ -24,30 +24,11 @@
   test('should use legacy resources by default', async () => {
     const { body: response } = await rp(url('/'))
     expect(response).toContain('/_nuxt/app.js')
-<<<<<<< HEAD
-    expect(response).toContain('/_nuxt/commons.js')
-=======
     expect(response).toContain('/_nuxt/commons/app.js')
->>>>>>> 6979b304
   })
 
   test('should use modern resources for modern resources', async () => {
     const { body: response } = await rp(url('/'), { headers: { 'user-agent': modernUA } })
-<<<<<<< HEAD
-    expect(response).toContain('/_nuxt/modern-app.js')
-    expect(response).toContain('/_nuxt/modern-commons.js')
-  })
-
-  test('should include es6 syntax in modern resources', async () => {
-    const { body: response } = await rp(url(`/_nuxt/modern-${wChunk('pages/index.js')}`))
-    expect(response).toMatch(/\)\s*=>/)
-  })
-
-  // TODO: Currently arrow syntax is not transpiled for any build
-  test.skip('should not include es6 syntax in normal resources', async () => {
-    const { body: response } = await rp(url(`/_nuxt/${wChunk('pages/index.js')}`))
-    expect(response).not.toMatch(/\)\s*=>/)
-=======
     expect(response).toContain('/_nuxt/app.modern.js')
     expect(response).toContain('/_nuxt/commons/app.modern.js')
   })
@@ -60,18 +41,13 @@
   test('should not include es6 syntax in normal resources', async () => {
     const { body: response } = await rp(url(`/_nuxt/pages/index.js`))
     expect(response).not.toContain('=>')
->>>>>>> 6979b304
   })
 
   test('should contain legacy http2 pushed resources', async () => {
     const { headers: { link } } = await rp(url('/'))
     expect(link).toEqual([
       '</_nuxt/runtime.js>; rel=preload; crossorigin=use-credentials; as=script',
-<<<<<<< HEAD
-      '</_nuxt/commons.js>; rel=preload; crossorigin=use-credentials; as=script',
-=======
       '</_nuxt/commons/app.js>; rel=preload; crossorigin=use-credentials; as=script',
->>>>>>> 6979b304
       '</_nuxt/app.js>; rel=preload; crossorigin=use-credentials; as=script',
       `</_nuxt/${wChunk('pages/index.js')}>; rel=preload; crossorigin=use-credentials; as=script`
     ].join(', '))
@@ -82,17 +58,10 @@
       headers: { 'user-agent': modernUA }
     })
     expect(link).toEqual([
-<<<<<<< HEAD
-      '</_nuxt/modern-runtime.js>; rel=preload; crossorigin=use-credentials; as=script',
-      '</_nuxt/modern-commons.js>; rel=preload; crossorigin=use-credentials; as=script',
-      '</_nuxt/modern-app.js>; rel=preload; crossorigin=use-credentials; as=script',
-      `</_nuxt/modern-${wChunk('pages/index.js')}>; rel=preload; crossorigin=use-credentials; as=script`
-=======
       '</_nuxt/runtime.modern.js>; rel=preload; crossorigin=use-credentials; as=script',
       '</_nuxt/commons/app.modern.js>; rel=preload; crossorigin=use-credentials; as=script',
       '</_nuxt/app.modern.js>; rel=preload; crossorigin=use-credentials; as=script',
       `</_nuxt/pages/index.modern.js>; rel=preload; crossorigin=use-credentials; as=script`
->>>>>>> 6979b304
     ].join(', '))
   })
 

import consola from 'consola'
import { loadFixture, getPort, Nuxt, rp } from '../utils'

let nuxt, port, options
const url = route => 'http://localhost:' + port + route
const modernUA = 'Mozilla/5.0 (Windows NT 10.0; Win64; x64) AppleWebKit/537.36 (KHTML, like Gecko) Chrome/70.0.3538.77 Safari/537.36'
const modernInfo = mode => `Modern bundles are detected. Modern mode (\`${mode}\`) is enabled now.`

describe('modern client mode (SPA)', () => {
  beforeAll(async () => {
    options = await loadFixture('modern', { render: { ssr: false } })
    nuxt = new Nuxt(options)
    await nuxt.ready()

    port = await getPort()
    await nuxt.server.listen(port, 'localhost')
  })

  test('should detect client modern mode', async () => {
    await nuxt.server.renderAndGetWindow(url('/'))
    expect(consola.info).toHaveBeenCalledWith(modernInfo('client'))
  })

  test('should contain nomodule legacy resources', async () => {
    const { body: response } = await rp(url('/'))
    expect(response).toContain('src="/_nuxt/app.js" crossorigin="use-credentials" nomodule')
<<<<<<< HEAD
    expect(response).toContain('src="/_nuxt/commons.js" crossorigin="use-credentials" nomodule')
=======
    expect(response).toContain('src="/_nuxt/commons/app.js" crossorigin="use-credentials" nomodule')
>>>>>>> 6979b304
  })

  test('should contain module modern resources', async () => {
    const { body: response } = await rp(url('/'))
<<<<<<< HEAD
    expect(response).toContain('<script src="/_nuxt/modern-app.js" type="module" crossorigin="use-credentials"')
    expect(response).toContain('<script src="/_nuxt/modern-commons.js" type="module" crossorigin="use-credentials"')
=======
    expect(response).toContain('<script src="/_nuxt/app.modern.js" type="module" crossorigin="use-credentials"')
    expect(response).toContain('<script src="/_nuxt/commons/app.modern.js" type="module" crossorigin="use-credentials"')
>>>>>>> 6979b304
  })

  test('should contain legacy preload resources', async () => {
    const { body: response } = await rp(url('/'))
    expect(response).toContain('<link rel="preload" crossorigin="use-credentials" href="/_nuxt/app.js" as="script">')
<<<<<<< HEAD
    expect(response).toContain('<link rel="preload" crossorigin="use-credentials" href="/_nuxt/commons.js" as="script">')
=======
    expect(response).toContain('<link rel="preload" crossorigin="use-credentials" href="/_nuxt/commons/app.js" as="script">')
>>>>>>> 6979b304
  })

  test('should contain legacy http2 pushed resources', async () => {
    const { headers: { link } } = await rp(url('/'))
    expect(link).toEqual([
      '</_nuxt/runtime.js>; rel=preload; crossorigin=use-credentials; as=script',
<<<<<<< HEAD
      '</_nuxt/commons.js>; rel=preload; crossorigin=use-credentials; as=script',
=======
      '</_nuxt/commons/app.js>; rel=preload; crossorigin=use-credentials; as=script',
>>>>>>> 6979b304
      '</_nuxt/app.js>; rel=preload; crossorigin=use-credentials; as=script'
    ].join(', '))
  })

  test('should contain modern preload resources', async () => {
    const { body: response } = await rp(url('/'), { headers: { 'user-agent': modernUA } })
<<<<<<< HEAD
    expect(response).toContain('<link rel="modulepreload" crossorigin="use-credentials" href="/_nuxt/modern-app.js" as="script">')
    expect(response).toContain('<link rel="modulepreload" crossorigin="use-credentials" href="/_nuxt/modern-commons.js" as="script">')
=======
    expect(response).toContain('<link rel="modulepreload" crossorigin="use-credentials" href="/_nuxt/app.modern.js" as="script">')
    expect(response).toContain('<link rel="modulepreload" crossorigin="use-credentials" href="/_nuxt/commons/app.modern.js" as="script">')
>>>>>>> 6979b304
  })

  test('should contain safari nomodule fix', async () => {
    const { body: response } = await rp(url('/'), { headers: { 'user-agent': modernUA } })
    expect(response).toContain('src="/_nuxt/safari-nomodule-fix.js" crossorigin="use-credentials"')
  })

  test('should contain modern http2 pushed resources', async () => {
    const { headers: { link } } = await rp(url('/'), { headers: { 'user-agent': modernUA } })
    expect(link).toEqual([
<<<<<<< HEAD
      '</_nuxt/modern-runtime.js>; rel=modulepreload; crossorigin=use-credentials; as=script',
      '</_nuxt/modern-commons.js>; rel=modulepreload; crossorigin=use-credentials; as=script',
      '</_nuxt/modern-app.js>; rel=modulepreload; crossorigin=use-credentials; as=script'
=======
      '</_nuxt/runtime.modern.js>; rel=modulepreload; crossorigin=use-credentials; as=script',
      '</_nuxt/commons/app.modern.js>; rel=modulepreload; crossorigin=use-credentials; as=script',
      '</_nuxt/app.modern.js>; rel=modulepreload; crossorigin=use-credentials; as=script'
>>>>>>> 6979b304
    ].join(', '))
  })

  // Close server and ask nuxt to stop listening to file changes
  afterAll(async () => {
    await nuxt.close()
  })
})<|MERGE_RESOLUTION|>--- conflicted
+++ resolved
@@ -24,56 +24,34 @@
   test('should contain nomodule legacy resources', async () => {
     const { body: response } = await rp(url('/'))
     expect(response).toContain('src="/_nuxt/app.js" crossorigin="use-credentials" nomodule')
-<<<<<<< HEAD
-    expect(response).toContain('src="/_nuxt/commons.js" crossorigin="use-credentials" nomodule')
-=======
     expect(response).toContain('src="/_nuxt/commons/app.js" crossorigin="use-credentials" nomodule')
->>>>>>> 6979b304
   })
 
   test('should contain module modern resources', async () => {
     const { body: response } = await rp(url('/'))
-<<<<<<< HEAD
-    expect(response).toContain('<script src="/_nuxt/modern-app.js" type="module" crossorigin="use-credentials"')
-    expect(response).toContain('<script src="/_nuxt/modern-commons.js" type="module" crossorigin="use-credentials"')
-=======
     expect(response).toContain('<script src="/_nuxt/app.modern.js" type="module" crossorigin="use-credentials"')
     expect(response).toContain('<script src="/_nuxt/commons/app.modern.js" type="module" crossorigin="use-credentials"')
->>>>>>> 6979b304
   })
 
   test('should contain legacy preload resources', async () => {
     const { body: response } = await rp(url('/'))
     expect(response).toContain('<link rel="preload" crossorigin="use-credentials" href="/_nuxt/app.js" as="script">')
-<<<<<<< HEAD
-    expect(response).toContain('<link rel="preload" crossorigin="use-credentials" href="/_nuxt/commons.js" as="script">')
-=======
     expect(response).toContain('<link rel="preload" crossorigin="use-credentials" href="/_nuxt/commons/app.js" as="script">')
->>>>>>> 6979b304
   })
 
   test('should contain legacy http2 pushed resources', async () => {
     const { headers: { link } } = await rp(url('/'))
     expect(link).toEqual([
       '</_nuxt/runtime.js>; rel=preload; crossorigin=use-credentials; as=script',
-<<<<<<< HEAD
-      '</_nuxt/commons.js>; rel=preload; crossorigin=use-credentials; as=script',
-=======
       '</_nuxt/commons/app.js>; rel=preload; crossorigin=use-credentials; as=script',
->>>>>>> 6979b304
       '</_nuxt/app.js>; rel=preload; crossorigin=use-credentials; as=script'
     ].join(', '))
   })
 
   test('should contain modern preload resources', async () => {
     const { body: response } = await rp(url('/'), { headers: { 'user-agent': modernUA } })
-<<<<<<< HEAD
-    expect(response).toContain('<link rel="modulepreload" crossorigin="use-credentials" href="/_nuxt/modern-app.js" as="script">')
-    expect(response).toContain('<link rel="modulepreload" crossorigin="use-credentials" href="/_nuxt/modern-commons.js" as="script">')
-=======
     expect(response).toContain('<link rel="modulepreload" crossorigin="use-credentials" href="/_nuxt/app.modern.js" as="script">')
     expect(response).toContain('<link rel="modulepreload" crossorigin="use-credentials" href="/_nuxt/commons/app.modern.js" as="script">')
->>>>>>> 6979b304
   })
 
   test('should contain safari nomodule fix', async () => {
@@ -84,15 +62,9 @@
   test('should contain modern http2 pushed resources', async () => {
     const { headers: { link } } = await rp(url('/'), { headers: { 'user-agent': modernUA } })
     expect(link).toEqual([
-<<<<<<< HEAD
-      '</_nuxt/modern-runtime.js>; rel=modulepreload; crossorigin=use-credentials; as=script',
-      '</_nuxt/modern-commons.js>; rel=modulepreload; crossorigin=use-credentials; as=script',
-      '</_nuxt/modern-app.js>; rel=modulepreload; crossorigin=use-credentials; as=script'
-=======
       '</_nuxt/runtime.modern.js>; rel=modulepreload; crossorigin=use-credentials; as=script',
       '</_nuxt/commons/app.modern.js>; rel=modulepreload; crossorigin=use-credentials; as=script',
       '</_nuxt/app.modern.js>; rel=modulepreload; crossorigin=use-credentials; as=script'
->>>>>>> 6979b304
     ].join(', '))
   })
 

--- conflicted
+++ resolved
@@ -35,11 +35,7 @@
     test('/ (include preload and prefetch resources)', async () => {
       const { head } = await renderRoute('/')
       expect(head).toMatch('<link rel="preload" href="/_nuxt/runtime.js" as="script">')
-<<<<<<< HEAD
-      expect(head).toMatch('<link rel="preload" href="/_nuxt/commons.js" as="script">')
-=======
       expect(head).toMatch('<link rel="preload" href="/_nuxt/commons/app.js" as="script">')
->>>>>>> 6979b304
       expect(head).toMatch('<link rel="preload" href="/_nuxt/app.js" as="script">')
       expect(head).toMatch(`<link rel="prefetch" href="/_nuxt/${wChunk('pages/custom.js')}">`)
       expect(head).toMatch(`<link rel="prefetch" href="/_nuxt/${wChunk('pages/error-handler-async.js')}">`)
